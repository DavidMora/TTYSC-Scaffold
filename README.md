--- conflicted
+++ resolved
@@ -72,16 +72,6 @@
 
 ### Available Feature Flags
 
-<<<<<<< HEAD
-| Flag Name                 | Description                          | Default Value | Environment Variables (Preferred → Legacy)                         |
-| ------------------------- | ------------------------------------ | ------------- | ------------------------------------------------------------------ |
-| `enableAuthentication`    | Enable/disable authentication system | `true`        | `FEATURE_FLAG_ENABLE_AUTHENTICATION` → `ENABLE_AUTHENTICATION`     |
-| `FF_Chat_Analysis_Screen` | Enable chat analysis screen feature  | `true`        | `FEATURE_FLAG_FF_CHAT_ANALYSIS_SCREEN` → `FF_CHAT_ANALYSIS_SCREEN` |
-| `FF_Full_Page_Navigation` | Enable full page navigation          | `true`        | `FEATURE_FLAG_FF_FULL_PAGE_NAVIGATION` → `FF_FULL_PAGE_NAVIGATION` |
-| `FF_Side_NavBar`          | Enable side navigation bar           | `true`        | `FEATURE_FLAG_FF_SIDE_NAVBAR` → `FF_SIDE_NAVBAR`                   |
-| `FF_Modals`               | Enable modal dialogs                 | `true`        | `FEATURE_FLAG_FF_MODALS` → `FF_MODALS`                             |
-| `FF_Raw_Data_Navigation`  | Enable raw data navigation           | `false`       | `FEATURE_FLAG_RAW_DATA_NAVIGATION`                                 |
-=======
 | Flag Name                 | Description                          | Default Value | Environment Variables (Preferred → Legacy)                     |
 | ------------------------- | ------------------------------------ | ------------- | -------------------------------------------------------------- |
 | `enableAuthentication`    | Enable/disable authentication system | `true`        | `FEATURE_FLAG_ENABLE_AUTHENTICATION` → `ENABLE_AUTHENTICATION` |
@@ -90,7 +80,6 @@
 | `FF_SIDE_NAVBAR`          | Enable side navigation bar           | `true`        | `FF_SIDE_NAVBAR` → `FF_SIDE_NAVBAR`                            |
 | `FF_MODALS`               | Enable modal dialogs                 | `true`        | `FF_MODALS` → `FF_MODALS`                                      |
 | `FF_RAW_DATA_NAVIGATION`  | Enable raw data navigation           | `false`       | `FF_RAW_DATA_NAVIGATION`                                       |
->>>>>>> 66a190e5
 
 ### Usage in Code
 

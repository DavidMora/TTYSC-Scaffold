import React from 'react';
import { FlexBox, Avatar, Text } from '@ui5/webcomponents-react';
import { ChatMessage } from '@/lib/types/chats';
import { parseDate } from '@/lib/utils/dateUtils';
import { AIResponseBubble } from '@/components/AnalysisChat/AIResponseBubble';
<<<<<<< HEAD
=======
import type { ChatStreamStepInfo } from '@/hooks/chats/stream';
>>>>>>> 9f474aaf

interface MessageBubbleProps {
  message: ChatMessage;
  user?: {
    name: string;
    initials: string;
  };
  steps?: ChatStreamStepInfo[];
  isStreaming?: boolean;
}

export function MessageBubble({
  message,
  user = { name: 'Unknown', initials: 'U' },
<<<<<<< HEAD
=======
  steps = [],
  isStreaming = false,
>>>>>>> 9f474aaf
}: Readonly<MessageBubbleProps>) {
  const isUser = message.role === 'user';

  return (
    <div
      style={{
        display: 'flex',
        justifyContent: isUser ? 'flex-end' : 'flex-start',
        margin: '1rem 0 0 0',
      }}
    >
      {isUser ? (
        <div
          style={{
            maxWidth: '70%',
            width: 'auto',
            backgroundColor: 'var(--sapAccentBackgroundColor10)',
            borderRadius: '16px',
            border: '1px solid #D5D7DA',
            padding: '10px 14px',
            color: 'black',
            position: 'relative',
          }}
        >
          <FlexBox
            alignItems={'Center'}
            style={{ marginBottom: '7px', gap: '10px' }}
          >
            <Avatar
              initials={user.initials}
              size="XS"
              style={{
                backgroundColor: '#5B738B80',
                color: 'white',
                fontSize: 'var(--sapFontSize)',
              }}
            />
            <div>
              <Text
                style={{
                  fontWeight: '700',
                  fontSize: 'var(--sapFontHeader5Size)',
                  color: 'black',
                  display: 'block',
                }}
              >
                {user.name}
              </Text>
              <Text
                style={{
                  fontSize: 'var(--sapFontSmallSize)',
                  display: 'block',
                }}
              >
                {parseDate(message.created)}
              </Text>
            </div>
          </FlexBox>

          <Text
            style={{
              fontSize: 'var(--sapFontSize)',
              fontWeight: '400',
            }}
          >
            {message.content}
          </Text>
        </div>
      ) : (
        <AIResponseBubble
          message={message}
          steps={steps}
          isStreaming={isStreaming}
        />
      )}
    </div>
  );
}<|MERGE_RESOLUTION|>--- conflicted
+++ resolved
@@ -3,10 +3,7 @@
 import { ChatMessage } from '@/lib/types/chats';
 import { parseDate } from '@/lib/utils/dateUtils';
 import { AIResponseBubble } from '@/components/AnalysisChat/AIResponseBubble';
-<<<<<<< HEAD
-=======
 import type { ChatStreamStepInfo } from '@/hooks/chats/stream';
->>>>>>> 9f474aaf
 
 interface MessageBubbleProps {
   message: ChatMessage;
@@ -21,11 +18,8 @@
 export function MessageBubble({
   message,
   user = { name: 'Unknown', initials: 'U' },
-<<<<<<< HEAD
-=======
   steps = [],
   isStreaming = false,
->>>>>>> 9f474aaf
 }: Readonly<MessageBubbleProps>) {
   const isUser = message.role === 'user';
 

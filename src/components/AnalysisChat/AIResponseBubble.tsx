--- conflicted
+++ resolved
@@ -92,17 +92,18 @@
       {!isStreaming && message.content && (
         <AIResponseRenderer content={message.content} />
       )}
-<<<<<<< HEAD
-      {/* Chart inline if it comes from the message */}
-      {!isStreaming && message.chart && (
-        <div style={{ width: '100%', marginTop: '1rem' }}>
-          <AIChart data={message.chart} />
-=======
+
       {/* Table inline if it comes from the message */}
       {!isStreaming && message.table && (
         <div style={{ width: '100%', marginTop: '1rem' }}>
           <BaseDataTable data={message.table} tableClassName="h-96" />
->>>>>>> 8a01c036
+        </div>
+      )}
+      {/* Chart inline if it comes from the message */}
+
+      {!isStreaming && message.chart && (
+        <div style={{ width: '100%', marginTop: '1rem' }}>
+          <AIChart data={message.chart} />
         </div>
       )}
     </div>

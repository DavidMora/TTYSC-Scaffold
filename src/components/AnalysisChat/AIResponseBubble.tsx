<<<<<<< HEAD
import React from 'react';
import { Text } from '@ui5/webcomponents-react';
=======
import React, { useMemo } from 'react';
import { BusyIndicator, Text } from '@ui5/webcomponents-react';
>>>>>>> 9f474aaf
import { ChatMessage } from '@/lib/types/chats';
import { parseDate } from '@/lib/utils/dateUtils';
import { FeedbackVote } from '@/components/FeedbackVote/FeedbackVote';
import { AIResponseRenderer } from '@/components/AnalysisChat/AIResponseRenderer';
<<<<<<< HEAD
=======
import type { ChatStreamStepInfo } from '@/hooks/chats/stream';
import BaseDataTable from '@/components/Tables/BaseDataTable';
>>>>>>> 9f474aaf

interface AIResponseBubbleProps {
  message: ChatMessage;
  steps?: ChatStreamStepInfo[];
  isStreaming?: boolean;
}

export function AIResponseBubble({
  message,
  steps = [],
  isStreaming = false,
}: Readonly<AIResponseBubbleProps>) {
  const activeStepText = useMemo(() => {
    if (!steps.length) return null;
    const lastWithStatus = [...steps].reverse().find((s) => s.workflow_status);
    if (!lastWithStatus) return null;
    if (lastWithStatus.workflow_status === 'in_progress')
      return lastWithStatus.step || 'Processing';
    return null;
  }, [steps]);

  return (
    <div
      style={{
        display: 'flex',
        flexDirection: 'column',
        alignItems: 'flex-start',
        maxWidth: '100%',
        width: '100%',
        backgroundColor: '#EAF5CF',
        borderRadius: '16px',
        border: '1px solid #D5D7DA',
        padding: '10px 14px',
        color: 'black',
        position: 'relative',
        zIndex: 1,
      }}
    >
      <div
        style={{
          position: 'absolute',
          top: '10px',
          right: '10px',
        }}
      >
        <FeedbackVote
          messageId={message.id}
          previousVote={message.feedbackVote}
        />
      </div>

      <div>
        <Text
          style={{
            fontSize: 'var(--sapFontHeader5Size)',
            marginBottom: '4px',
            color: 'var(--sapHighlightColor)',
            fontWeight: '700',
          }}
        >
          {message.title ?? 'AI Response'}
        </Text>
      </div>

      <Text
        style={{
          fontSize: 'var(--sapFontSmallSize)',
          marginBottom: '4px',
        }}
      >
        {parseDate(message.created)}
      </Text>
      {isStreaming && (
        <div style={{ width: '100%', marginBottom: '8px' }}>
          <BusyIndicator
            active
            size="S"
            text={activeStepText || 'Analizando...'}
          />
        </div>
      )}
      {/* Keep the UI minimal during streaming: only show the loader with the active step text */}
      {!isStreaming && message.content && (
        <AIResponseRenderer content={message.content} />
      )}
      {/* Table inline if it comes from the message */}
      {!isStreaming && message.table && (
        <div style={{ width: '100%', marginTop: '1rem' }}>
          <BaseDataTable data={message.table} tableClassName="h-96" />
        </div>
      )}
    </div>
  );
}<|MERGE_RESOLUTION|>--- conflicted
+++ resolved
@@ -1,19 +1,11 @@
-<<<<<<< HEAD
-import React from 'react';
-import { Text } from '@ui5/webcomponents-react';
-=======
 import React, { useMemo } from 'react';
 import { BusyIndicator, Text } from '@ui5/webcomponents-react';
->>>>>>> 9f474aaf
 import { ChatMessage } from '@/lib/types/chats';
 import { parseDate } from '@/lib/utils/dateUtils';
 import { FeedbackVote } from '@/components/FeedbackVote/FeedbackVote';
 import { AIResponseRenderer } from '@/components/AnalysisChat/AIResponseRenderer';
-<<<<<<< HEAD
-=======
 import type { ChatStreamStepInfo } from '@/hooks/chats/stream';
 import BaseDataTable from '@/components/Tables/BaseDataTable';
->>>>>>> 9f474aaf
 
 interface AIResponseBubbleProps {
   message: ChatMessage;

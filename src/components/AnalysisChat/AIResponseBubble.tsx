--- conflicted
+++ resolved
@@ -9,19 +9,7 @@
   message: ChatMessage;
 }
 
-<<<<<<< HEAD
-export function AIResponseBubble({
-  message,
-  showTable,
-}: Readonly<AIResponseBubbleProps>) {
-  // Mocking the table to show 20% of the time
-  const mockTableDisplayFrequency = 0.2;
-  const shouldShowTable =
-    showTable ?? parseInt(message.id) % 10 < mockTableDisplayFrequency * 10;
-
-=======
 export function AIResponseBubble({ message }: Readonly<AIResponseBubbleProps>) {
->>>>>>> a92811f3
   return (
     <div
       style={{
@@ -73,28 +61,7 @@
       >
         {parseDate(message.created)}
       </Text>
-<<<<<<< HEAD
-
-      <Text
-        style={{
-          fontSize: "var(--sapFontSize)",
-          fontWeight: "400",
-        }}
-      >
-        {message.content}
-      </Text>
-
-      {shouldShowTable && (
-        <div
-          style={{ marginTop: "1rem", width: "100%" }}
-          data-testid="base-data-table"
-        >
-          <BaseDataTable data={tableData} tableClassName="h-96" />
-        </div>
-      )}
-=======
       <AIResponseRenderer content={message.content} />
->>>>>>> a92811f3
     </div>
   );
 }
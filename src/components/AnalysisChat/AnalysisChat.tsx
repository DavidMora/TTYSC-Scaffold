'use client';

<<<<<<< HEAD
import React, { useCallback, useEffect, useRef, useState } from 'react';
import { ChatMessage, ChatPromptRequest } from '@/lib/types/chats';
import { useSendChatMessage } from '@/hooks/chats';
import { BusyIndicator } from '@ui5/webcomponents-react';
import { MessageBubble } from '@/components/AnalysisChat/MessageBubble';
import { ChatInput } from '@/components/AnalysisChat/ChatInput';
import { useChatStream } from '@/hooks/chats/stream';
import { recordsToMarkdownTable } from '@/lib/utils/tableMarkdown';
=======
import React, { useEffect, useRef, useState } from 'react';
import { ChatMessage, CreateChatMessageRequest } from '@/lib/types/chats';
import { useSendChatMessage } from '@/hooks/chats';
import { MessageBubble } from '@/components/AnalysisChat/MessageBubble';
import { ChatInput } from '@/components/AnalysisChat/ChatInput';
>>>>>>> 28b82d07

interface AnalysisChatProps {
  previousMessages: ChatMessage[];
  draft?: string;
}

export default function AnalysisChat({
  previousMessages,
  draft,
}: Readonly<AnalysisChatProps>) {
  const messagesContainerRef = useRef<HTMLDivElement | null>(null);

  const scrollToBottom = ({
    behavior = 'smooth',
    immediate = false,
  }: { behavior?: 'smooth' | 'auto'; immediate?: boolean } = {}) => {
    const scroll = () => {
      messagesContainerRef.current?.scrollTo({
        top: messagesContainerRef.current.scrollHeight,
        behavior,
      });
    };

    if (immediate) {
      scroll();
    } else {
      setTimeout(scroll, 50);
    }
  };

  const [model] = useState('supply_chain_workflow');

  const [messages, setMessages] = useState<ChatMessage[]>(previousMessages);
  const [isReady, setIsReady] = useState(false);
  const [showLoader, setShowLoader] = useState(false);
  const [runId, setRunId] = useState<number | null>(null);
  const [appendedRunId, setAppendedRunId] = useState<number | null>(null);

  // Initialize messages only once from props; do not overwrite user/appended messages
  useEffect(() => {
    setMessages((prev) => (prev.length ? prev : previousMessages));
    // eslint-disable-next-line react-hooks/exhaustive-deps
  }, []);

  useEffect(() => {
    const timeout = setTimeout(() => {
      scrollToBottom({ behavior: 'auto', immediate: true });
      setIsReady(true);
    }, 10);

    return () => clearTimeout(timeout);
  }, [messages]);

  const addMessage = (
    id: string,
    content: string,
    role: 'user' | 'assistant',
    title?: string
  ) => {
    setMessages((prev) => [
      ...prev,
      {
        id,
        role,
        created: new Date().toLocaleString(),
        title,
        content,
      },
    ]);
  };

  const { isLoading } = useSendChatMessage({
    onSuccess: (botMsg) => {
      const message = botMsg?.choices?.[0]?.message || {};
      const id = botMsg?.id ?? Date.now().toString();
      const content = message.content ?? '';
      const role = message.role ?? 'assistant';
      const title = message.title ?? '';
      addMessage(id, content, role, title);
      scrollToBottom();
    },
    onError: () => {
      addMessage(
        Date.now().toString(),
        'Error: There was an error sending the message.',
        'assistant'
      );
      scrollToBottom({ behavior: 'smooth' });
    },
  });

<<<<<<< HEAD
  const {
    start: sendMessage,
    reset,
    isStreaming,
    steps,
    aggregatedContent,
    finishReason,
    metadata,
  } = useChatStream({ stopOnFinish: true });
=======
  const handleSendMessage = (input: string) => {
    if (input.trim()) {
      addMessage(Date.now().toString(), input, 'user');

      const conversationHistory: CreateChatMessageRequest['messages'] = [
        ...messages.map((msg) => ({
          role: msg.role,
          content: msg.content,
        })),
        { role: 'user', content: input },
      ];

      mutate({
        messages: conversationHistory,
        use_knowledge_base: true,
        chatId: chatId,
      });
>>>>>>> 28b82d07

  const handleSend = useCallback(
    (prompt: string) => {
      if (!prompt.trim()) return;
      setShowLoader(true);
      const thisRunId = Date.now();
      setRunId(thisRunId);
      setAppendedRunId(null);
      reset();
      // Append the user message immediately so it persists in the chat
      const userMessageId = `${Date.now()}-user`;
      setMessages((prev) => [
        ...prev,
        {
          id: userMessageId,
          role: 'user',
          created: new Date().toLocaleString(),
          title: 'You',
          content: prompt.trim(),
        },
      ]);
      setTimeout(() => {
        scrollToBottom({ behavior: 'auto', immediate: true });
      }, 0);

      const payload: ChatPromptRequest = {
        messages: [
          {
            role: 'user',
            content: prompt.trim(),
          },
        ],
        model,
        temperature: 0,
        max_tokens: 0,
        top_p: 0,
      };
      sendMessage(payload);
    },
    [model, reset, sendMessage]
  );

  function buildMarkdownFromResults(): string {
    const stepLines = Array.from(
      new Set(
        (steps || [])
          .map((s) => s.step)
          .filter((s): s is string => Boolean(s))
      )
    );

    const rows: Array<Record<string, unknown>> =
      (metadata &&
        metadata.query_results &&
        Array.isArray(metadata.query_results.dataframe_records) &&
        (metadata.query_results.dataframe_records as Array<Record<string, unknown>>)) || [];

    let md = '### Workflow progress\n';
    for (const st of stepLines) md += `- ${st}\n`;
    md += '\n';
    md += recordsToMarkdownTable(rows, [
      'nvpn',
      'description',
      'lt_weeks',
      'mfr',
      'cm_site_name',
    ]);
    return md;
  }

  // When stream finishes, append the final assistant message to persist in chat
  useEffect(() => {
    if (!isStreaming) {
      const finalContent = metadata?.query_results?.dataframe_records
        ? buildMarkdownFromResults()
        : aggregatedContent || '';
      if (runId && appendedRunId !== runId && finalContent) {
        const assistantMessageId = `${Date.now()}-assistant`;
        setMessages((prev) => [
          ...prev,
          {
            id: assistantMessageId,
            role: 'assistant',
            created: new Date().toLocaleString(),
            title: 'AI Response',
            content: finalContent,
          },
        ]);
        setAppendedRunId(runId);
      }
      setShowLoader(false);
    }
    // eslint-disable-next-line react-hooks/exhaustive-deps
  }, [isStreaming, finishReason, aggregatedContent, metadata, runId, appendedRunId]);

  return (
    <div
      style={{
        display: 'flex',
        flexDirection: 'column',
        height: '100vh',
        maxHeight: '100vh',
        minHeight: 0,
        width: '100%',
        opacity: isReady ? 1 : 0,
        transition: 'opacity 0.1s ease-in',
      }}
    >
      {/* Message area with overflow */}
      <div
        ref={messagesContainerRef}
        style={{ flex: 1, overflow: 'auto', padding: '1rem 1.5rem' }}
      >
        {messages.map((msg) => (
          <MessageBubble key={msg.id} message={msg} />
        ))}

        {(isStreaming || showLoader) && (
          <div
            style={{
              width: '100%',
              padding: '8px 0',
              display: 'flex',
              alignItems: 'center',
              justifyContent: 'flex-start',
              gap: '6px',
              color: 'black',
            }}
          >
            <span style={{ fontSize: 'var(--sapFontSize)' }}>
              {(() => {
                const last = [...steps].reverse().find((s) => s.workflow_status);
                if (!last) return 'Running...';
                if (last.workflow_status === 'in_progress') return last.step || 'Running...';
                if (last.workflow_status === 'started') return 'Running...';
                return 'Running...';
              })()}
            </span>
            <BusyIndicator active size="M" />
          </div>
        )}
      </div>

      {/* Input */}
      <ChatInput
        draft={draft}
        onSendMessage={handleSend}
        isLoading={isLoading || isStreaming || showLoader}
      />
    </div>
  );
}<|MERGE_RESOLUTION|>--- conflicted
+++ resolved
@@ -1,6 +1,5 @@
 'use client';
 
-<<<<<<< HEAD
 import React, { useCallback, useEffect, useRef, useState } from 'react';
 import { ChatMessage, ChatPromptRequest } from '@/lib/types/chats';
 import { useSendChatMessage } from '@/hooks/chats';
@@ -9,13 +8,6 @@
 import { ChatInput } from '@/components/AnalysisChat/ChatInput';
 import { useChatStream } from '@/hooks/chats/stream';
 import { recordsToMarkdownTable } from '@/lib/utils/tableMarkdown';
-=======
-import React, { useEffect, useRef, useState } from 'react';
-import { ChatMessage, CreateChatMessageRequest } from '@/lib/types/chats';
-import { useSendChatMessage } from '@/hooks/chats';
-import { MessageBubble } from '@/components/AnalysisChat/MessageBubble';
-import { ChatInput } from '@/components/AnalysisChat/ChatInput';
->>>>>>> 28b82d07
 
 interface AnalysisChatProps {
   previousMessages: ChatMessage[];
@@ -107,7 +99,6 @@
     },
   });
 
-<<<<<<< HEAD
   const {
     start: sendMessage,
     reset,
@@ -117,25 +108,6 @@
     finishReason,
     metadata,
   } = useChatStream({ stopOnFinish: true });
-=======
-  const handleSendMessage = (input: string) => {
-    if (input.trim()) {
-      addMessage(Date.now().toString(), input, 'user');
-
-      const conversationHistory: CreateChatMessageRequest['messages'] = [
-        ...messages.map((msg) => ({
-          role: msg.role,
-          content: msg.content,
-        })),
-        { role: 'user', content: input },
-      ];
-
-      mutate({
-        messages: conversationHistory,
-        use_knowledge_base: true,
-        chatId: chatId,
-      });
->>>>>>> 28b82d07
 
   const handleSend = useCallback(
     (prompt: string) => {
@@ -181,9 +153,7 @@
   function buildMarkdownFromResults(): string {
     const stepLines = Array.from(
       new Set(
-        (steps || [])
-          .map((s) => s.step)
-          .filter((s): s is string => Boolean(s))
+        (steps || []).map((s) => s.step).filter((s): s is string => Boolean(s))
       )
     );
 
@@ -191,7 +161,10 @@
       (metadata &&
         metadata.query_results &&
         Array.isArray(metadata.query_results.dataframe_records) &&
-        (metadata.query_results.dataframe_records as Array<Record<string, unknown>>)) || [];
+        (metadata.query_results.dataframe_records as Array<
+          Record<string, unknown>
+        >)) ||
+      [];
 
     let md = '### Workflow progress\n';
     for (const st of stepLines) md += `- ${st}\n`;
@@ -229,7 +202,14 @@
       setShowLoader(false);
     }
     // eslint-disable-next-line react-hooks/exhaustive-deps
-  }, [isStreaming, finishReason, aggregatedContent, metadata, runId, appendedRunId]);
+  }, [
+    isStreaming,
+    finishReason,
+    aggregatedContent,
+    metadata,
+    runId,
+    appendedRunId,
+  ]);
 
   return (
     <div
@@ -267,9 +247,12 @@
           >
             <span style={{ fontSize: 'var(--sapFontSize)' }}>
               {(() => {
-                const last = [...steps].reverse().find((s) => s.workflow_status);
+                const last = [...steps]
+                  .reverse()
+                  .find((s) => s.workflow_status);
                 if (!last) return 'Running...';
-                if (last.workflow_status === 'in_progress') return last.step || 'Running...';
+                if (last.workflow_status === 'in_progress')
+                  return last.step || 'Running...';
                 if (last.workflow_status === 'started') return 'Running...';
                 return 'Running...';
               })()}

--- conflicted
+++ resolved
@@ -1,4 +1,3 @@
-<<<<<<< HEAD
 import React, { useMemo } from "react";
 import { CodeBlock } from "@/components/CodeBlock/CodeBlock";
 import BaseDataTable from "@/components/Tables/BaseDataTable";
@@ -7,30 +6,11 @@
 import { AIChartContainer } from "@/components/AICharts/AIChartContainer";
 import { ParsedContentItemType } from "@/lib/types/chatContent";
 import MarkdownRenderer from "@/components/Markdown/MarkdownRenderer";
-=======
-import React, { useMemo } from 'react';
-import { Text } from '@ui5/webcomponents-react';
-import { CodeBlock } from '@/components/CodeBlock/CodeBlock';
-import BaseDataTable from '@/components/Tables/BaseDataTable';
-import { tableData } from '@/lib/constants/mocks/dataTable';
-import { parseContent } from '@/lib/utils/aiContentParser';
-import { AIChartContainer } from '@/components/AICharts/AIChartContainer';
-import { ParsedContentItemType } from '@/lib/types/chatContent';
->>>>>>> 08af211e
 
 interface AIResponseRendererProps {
   content: string;
 }
 
-<<<<<<< HEAD
-=======
-const textStyle = {
-  fontSize: 'var(--sapFontSize)',
-  fontWeight: 400,
-  whiteSpace: 'pre-wrap' as const,
-};
-
->>>>>>> 08af211e
 export function AIResponseRenderer({
   content,
 }: Readonly<AIResponseRendererProps>) {

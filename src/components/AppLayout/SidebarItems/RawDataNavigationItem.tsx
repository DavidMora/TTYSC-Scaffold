import {
  SideNavigationItem,
  FlexBox,
  FlexBoxDirection,
  Text,
  Select,
  Option,
  Label,
  Card,
  CardHeader,
  Icon,
  Button,
} from '@ui5/webcomponents-react';
import { useState } from 'react';

export interface FilterValue {
  id: number;
  text: string;
}

export interface TableFilter {
  id: number;
  text: string;
  values: FilterValue[];
}

export interface RawDataItem {
  id: number;
  tableName: string;
  tableFilters: TableFilter[];
}

import { useRawDataModal } from '@/contexts/RawDataModalContext';

interface RawDataNavigationItemProps {
  rawDataItems?: RawDataItem[];
  onDataSelection?: (
    selectedData: RawDataItem,
    filters: Record<number, string>
  ) => void;
}

const defaultRawDataItems: RawDataItem[] = [
  {
    id: 1,
    tableName: 'Demand During Lead Time',
    tableFilters: [
      {
        id: 1,
        text: 'Select the organization:',
        values: [
          { id: 1, text: 'Organization 1' },
          { id: 2, text: 'Organization 2' },
          { id: 3, text: 'Organization 3' },
        ],
      },
      {
        id: 2,
        text: 'Select the CM Site Name:',
        values: [
          { id: 1, text: 'CM Site 1' },
          { id: 2, text: 'CM Site 2' },
          { id: 3, text: 'CM Site 3' },
        ],
      },
      {
        id: 3,
        text: 'Select the SKU:',
        values: [
          { id: 1, text: 'SKU 1' },
          { id: 2, text: 'SKU 2' },
          { id: 3, text: 'SKU 3' },
        ],
      },
      {
        id: 4,
        text: 'Select the NVPN:',
        values: [
          { id: 1, text: 'NVPN 1' },
          { id: 2, text: 'NVPN 2' },
          { id: 3, text: 'NVPN 3' },
        ],
      },
    ],
  },
  {
    id: 2,
    tableName: 'Another Table',
    tableFilters: [
      {
        id: 1,
        text: 'Sub Item 1',
        values: [
          { id: 1, text: 'Value 1' },
          { id: 2, text: 'Value 2' },
        ],
      },
      {
        id: 2,
        text: 'Sub Item 2',
        values: [
          { id: 1, text: 'Value 1' },
          { id: 2, text: 'Value 2' },
        ],
      },
    ],
  },
];

export default function RawDataNavigationItem(
  props: Readonly<RawDataNavigationItemProps>
) {
  const { rawDataItems = defaultRawDataItems, onDataSelection } = props;
  const { open } = useRawDataModal();
  const [selectedRawData, setSelectedRawData] = useState<RawDataItem | null>(
    rawDataItems.length > 0 ? rawDataItems[0] : null
  );
  const [filterSelections, setFilterSelections] = useState<
    Record<number, string>
  >({});

  const handleRawDataChange = (id: number) => {
    const selected = rawDataItems.find((item) => item.id === id);
    if (selected) {
      setSelectedRawData(selected);
      setFilterSelections({}); // Reset filter selections when changing table
      onDataSelection?.(selected, {});
    }
  };

  const handleFilterChange = (filterId: number, value: string) => {
    // Since this is only called when selectedRawData exists, we don't need the check
    const newFilterSelections = { ...filterSelections, [filterId]: value };
    setFilterSelections(newFilterSelections);
    onDataSelection?.(selectedRawData!, newFilterSelections);
  };

  if (!selectedRawData) {
    return (
      <SideNavigationItem text="Raw Data" icon="it-host" unselectable>
        <Text>No data available</Text>
      </SideNavigationItem>
    );
  }

  return (
    <SideNavigationItem text="Raw Data" icon="it-host" unselectable>
      <FlexBox
        direction={FlexBoxDirection.Column}
        className="gap-2 py-2 w-full"
      >
        <Text>Select a table to explore</Text>
        <Select
          className="w-full"
          value={selectedRawData.id.toString()}
          onChange={(event) => {
<<<<<<< HEAD
            const value = event.detail.selectedOption.value;
            const id = parseInt(value ?? '');
=======
            const value = event.detail.selectedOption.value || '';
            const id = parseInt(value);
>>>>>>> 9f474aaf
            handleRawDataChange(id);
          }}
        >
          {rawDataItems.map((item) => (
            <Option key={item.id} value={item.id.toString()}>
              {item.tableName}
            </Option>
          ))}
        </Select>
        <Text>
          Showing data from {selectedRawData.tableName} (Top 100 rows):
        </Text>
        {selectedRawData.tableFilters.map((filter) => (
          <FlexBox
            key={filter.id}
            direction={FlexBoxDirection.Column}
            className="gap-0 mb-2 w-full"
          >
            <Label>{filter.text}</Label>
            <Select
              className="w-full"
              value={filterSelections[filter.id] || 'all'}
              onChange={(event) =>
                handleFilterChange(
                  filter.id,
<<<<<<< HEAD
                  event.detail.selectedOption.value ?? 'all'
=======
                  event.detail.selectedOption.value || 'all'
>>>>>>> 9f474aaf
                )
              }
            >
              <Option value="all">All</Option>
              {filter.values.map((value) => (
                <Option key={value.id} value={value.id.toString()}>
                  {value.text}
                </Option>
              ))}
            </Select>
          </FlexBox>
        ))}
        <Card
          header={
            <CardHeader
              titleText={selectedRawData.tableName}
              action={
                <Button
                  aria-label="Open raw data modal"
                  className="cursor-pointer bg-transparent border-none p-0"
                  onClick={() => {
                    open();
                  }}
                >
                  <Icon name="inspect" />
                </Button>
              }
              subtitleText="Here you can expand the table for you to see the full display of it "
            />
          }
        ></Card>
      </FlexBox>
    </SideNavigationItem>
  );
}<|MERGE_RESOLUTION|>--- conflicted
+++ resolved
@@ -154,13 +154,8 @@
           className="w-full"
           value={selectedRawData.id.toString()}
           onChange={(event) => {
-<<<<<<< HEAD
-            const value = event.detail.selectedOption.value;
-            const id = parseInt(value ?? '');
-=======
             const value = event.detail.selectedOption.value || '';
             const id = parseInt(value);
->>>>>>> 9f474aaf
             handleRawDataChange(id);
           }}
         >
@@ -186,11 +181,7 @@
               onChange={(event) =>
                 handleFilterChange(
                   filter.id,
-<<<<<<< HEAD
-                  event.detail.selectedOption.value ?? 'all'
-=======
                   event.detail.selectedOption.value || 'all'
->>>>>>> 9f474aaf
                 )
               }
             >

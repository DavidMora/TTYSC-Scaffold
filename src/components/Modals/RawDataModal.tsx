--- conflicted
+++ resolved
@@ -1,17 +1,10 @@
 import React from 'react';
-<<<<<<< HEAD
-import { Button, Dialog, FlexBox } from '@ui5/webcomponents-react';
-=======
 import { Button, FlexBox } from '@ui5/webcomponents-react';
->>>>>>> 9f474aaf
 import type { DialogPropTypes, DialogDomRef } from '@ui5/webcomponents-react';
 import BaseDataTable from '@/components/Tables/BaseDataTable';
 import { tableData } from '@/lib/constants/mocks/dataTable';
 import { twMerge } from 'tailwind-merge';
-<<<<<<< HEAD
-=======
 import { FeatureFlaggedDialog } from '@/components/Modals/FeatureFlaggedDialog';
->>>>>>> 9f474aaf
 
 type RawDataDialogProps = DialogPropTypes & {
   data: {

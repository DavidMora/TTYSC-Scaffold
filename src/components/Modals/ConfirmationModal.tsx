--- conflicted
+++ resolved
@@ -9,10 +9,7 @@
   Title,
   FlexBoxDirection,
 } from '@ui5/webcomponents-react';
-<<<<<<< HEAD
-=======
 import { FeatureFlaggedDialog } from '@/components/Modals/FeatureFlaggedDialog';
->>>>>>> 9f474aaf
 
 interface ModalAction {
   label: string;

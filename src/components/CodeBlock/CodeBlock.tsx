--- conflicted
+++ resolved
@@ -81,20 +81,6 @@
       {/* Copy Button */}
       <div
         style={{
-<<<<<<< HEAD
-          position: 'absolute',
-          top: '0.25rem',
-          right: '0.25rem',
-          zIndex: 1,
-          minWidth: 'auto',
-          fontSize: 'var(--sapFontSmallSize)',
-        }}
-        design="Transparent"
-        icon={copied ? 'accept' : 'copy'}
-      >
-        {copied ? 'Copied!' : 'Copy Code'}
-      </Button>
-=======
           position: 'sticky',
           top: '5px',
           right: '5px',
@@ -116,7 +102,6 @@
           {copied ? 'Copied!' : 'Copy Code'}
         </Button>
       </div>
->>>>>>> 9f474aaf
 
       {/* Code Container */}
       <div

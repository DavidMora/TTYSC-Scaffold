--- conflicted
+++ resolved
@@ -1,10 +1,6 @@
 'use client';
 
-<<<<<<< HEAD
-import React, { useState } from 'react';
-=======
 import React from 'react';
->>>>>>> 9f474aaf
 import {
   Table,
   TableCell,
@@ -24,10 +20,6 @@
 import { useTableData } from '@/hooks/useTableData';
 import { TableDataProps, TableDataRow } from '@/lib/types/datatable';
 import { getFormattedValueByAccessor } from '@/lib/utils/tableHelpers';
-<<<<<<< HEAD
-import { SettingsModal, TableSettings } from './SettingsModal';
-=======
->>>>>>> 9f474aaf
 
 function getIdentifier(
   row: TableDataRow,
@@ -117,10 +109,6 @@
         className={props.toolbarClassName}
         onFilterChange={handleFilterChange}
         onSearch={handleSearch}
-<<<<<<< HEAD
-        onSettingsClick={handleOpenModal}
-=======
->>>>>>> 9f474aaf
         disableFullScreen={props.disableFullScreen}
       />
       <Table

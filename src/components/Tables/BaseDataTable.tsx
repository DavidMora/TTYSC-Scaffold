"use client";

import React from "react";
import {
  Table,
  TableCell,
  TableGrowing,
  TableHeaderCell,
  TableHeaderRow,
  TableRow,
  TableSelectionMulti,
} from "@ui5/webcomponents-react";
import "@ui5/webcomponents-icons/dist/add.js";
import "@ui5/webcomponents/dist/TableRow.js";
import "@ui5/webcomponents/dist/TableCell.js";
import "@ui5/webcomponents/dist/TableHeaderRow.js";
import "@ui5/webcomponents/dist/TableHeaderCell.js";
import { twMerge } from "tailwind-merge";
import TableToolbar from "@/components/Tables/TableToolbar";
import { useTableData } from "@/hooks/useTableData";
import { TableDataProps, TableDataRow } from "@/lib/types/datatable";
import { getFormattedValueByAccessor } from "@/lib/utils/tableHelpers";

function getIdentifier(
  row: TableDataRow,
  identifier: string | undefined
<<<<<<< HEAD
): unknown {
  return row[identifier || "id"];
=======
): string {
  return row[identifier || "id"] as string;
>>>>>>> a92811f3
}

function getRowKey(row: TableDataRow, identifier: string | undefined): string {
  const value = getIdentifier(row, identifier);

  if (value === undefined || value === null) {
    return "";
  }

  if (typeof value === "object") {
    return JSON.stringify(value);
  }

  return String(value);
}

const BaseDataTable: React.FC<Readonly<TableDataProps>> = (props) => {
  const {
    filteredRows,
    processedFilters,
    handleSearch,
    handleFilterChange,
    hasResults,
  } = useTableData({
    rows: props.data?.rows || [],
    headers: props.data?.headers || [],
    filters: props.data?.filters || [],
  });

  return (
    <div
<<<<<<< HEAD
=======
      data-testid="base-data-table"
>>>>>>> a92811f3
      className={twMerge(
        "w-full rounded-xl overflow-hidden outline outline-gray-300 bg-[var(--sapBaseColor)]",
        props.mainClassName
      )}
    >
      <TableToolbar
        title={props.title || "Table Data"}
        tableId={props.tableId || "table-1"}
        filters={processedFilters}
        className={props.toolbarClassName}
        onFilterChange={handleFilterChange}
        onSearch={handleSearch}
        disableFullScreen={props.disableFullScreen}
      />
      <Table
        features={[
          ...(hasResults
            ? [<TableSelectionMulti behavior="RowSelector" key="selection" />]
            : []),
          <TableGrowing mode="Scroll" key="growing" />,
        ]}
        className={twMerge("h-auto", props.tableClassName)}
        noDataText="No results found"
        overflowMode="Scroll"
        headerRow={
          <TableHeaderRow sticky>
            {props.data?.headers.map((column) => (
              <TableHeaderCell key={column.accessorKey}>
                {column.text}
              </TableHeaderCell>
            ))}
          </TableHeaderRow>
        }
      >
        {filteredRows.map((row) => {
          const rowKey = getRowKey(row, props.data?.rowIdentifier);
          return (
            <TableRow key={rowKey} rowKey={rowKey}>
              {props.data?.headers.map((column) => {
                const value = getFormattedValueByAccessor(
                  row,
                  column.accessorKey
                );
                return (
                  <TableCell key={column.accessorKey}>
                    <span>{value}</span>
                  </TableCell>
                );
              })}
            </TableRow>
          );
        })}
      </Table>
    </div>
  );
};

export default BaseDataTable;<|MERGE_RESOLUTION|>--- conflicted
+++ resolved
@@ -24,13 +24,8 @@
 function getIdentifier(
   row: TableDataRow,
   identifier: string | undefined
-<<<<<<< HEAD
 ): unknown {
   return row[identifier || "id"];
-=======
-): string {
-  return row[identifier || "id"] as string;
->>>>>>> a92811f3
 }
 
 function getRowKey(row: TableDataRow, identifier: string | undefined): string {
@@ -62,10 +57,7 @@
 
   return (
     <div
-<<<<<<< HEAD
-=======
       data-testid="base-data-table"
->>>>>>> a92811f3
       className={twMerge(
         "w-full rounded-xl overflow-hidden outline outline-gray-300 bg-[var(--sapBaseColor)]",
         props.mainClassName

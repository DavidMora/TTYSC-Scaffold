'use client';

import React, { useState } from 'react';
import {
  Toolbar,
  Title,
  ToolbarSpacer,
  ToolbarSeparator,
  ToolbarButton,
  Input,
  Icon,
  FlexBox,
  Ui5CustomEvent,
  InputDomRef,
  Select,
  DatePicker,
  Option,
} from '@ui5/webcomponents-react';
import { ExportMenu } from '@/components/ExportMenu';
import { Filter, TableToolbarProps } from '@/lib/types/datatable';
import { twMerge } from 'tailwind-merge';
import { useRouter } from 'next/navigation';
import { FULL_SCREEN_TABLE } from '@/lib/constants/routes/Dashboard';

const TableToolbar: React.FC<Readonly<TableToolbarProps>> = ({
  className,
  title = 'Final Summary',
  tableId,
  filters = [],
  onFilterChange,
  onSearch,
<<<<<<< HEAD
  onSettingsClick,
=======
>>>>>>> 9f474aaf
  disableFullScreen = false,
}) => {
  const router = useRouter();
  const [search, setSearch] = useState('');
  const [filterValues, setFilterValues] = useState<Record<string, string>>(
    () => {
      // Initialize filter values with default values
      const initialValues: Record<string, string> = {};
      filters.forEach((filter) => {
        if (filter.value) {
          initialValues[filter.key] = filter.value;
        }
      });
      return initialValues;
    }
  );

  const handleSearch = (event: Ui5CustomEvent<InputDomRef, never>) => {
    const searchTerm = event.target.value;
    setSearch(searchTerm);
    onSearch?.(searchTerm);
  };

  const handleFilterChange = (filterKey: string, value: string) => {
    setFilterValues((prev) => ({
      ...prev,
      [filterKey]: value,
    }));

    if (onFilterChange) {
      onFilterChange({ filterKey, value });
    }
  };

  const handleSelectChange =
    (filterKey: string) =>
    (
      event: Ui5CustomEvent<
        HTMLElement,
        { selectedOption?: { value?: string } }
      >
    ) => {
      const value = event.detail.selectedOption?.value || '';
      handleFilterChange(filterKey, value);
    };

  const handleDateChange =
    (filterKey: string) =>
    (event: Ui5CustomEvent<HTMLElement, { value?: string }>) => {
      const value = event.detail.value || '';
      handleFilterChange(filterKey, value);
    };

  const renderFilter = (filter: Filter) => {
    const currentValue = filterValues[filter.key] || '';

    if (filter.type === 'select') {
      return (
        <Select
          key={filter.key}
          onChange={handleSelectChange(filter.key)}
          valueState="None"
          value={currentValue}
        >
          {filter.placeholder && <Option value="">{filter.placeholder}</Option>}
          {filter.options?.map((option) => (
            <Option key={option.value} value={option.value}>
              {option.text}
            </Option>
          ))}
        </Select>
      );
    }

    if (filter.type === 'date') {
      return (
        <DatePicker
          key={filter.key}
          onChange={handleDateChange(filter.key)}
          primaryCalendarType="Gregorian"
          valueState="None"
          value={currentValue}
          placeholder={filter.placeholder}
        />
      );
    }

    return null;
  };

  const handleShare = () => {
    console.log('share');
  };

  const handleSettings = () => {
    console.log('settings');
<<<<<<< HEAD
    if (onSettingsClick) {
      onSettingsClick();
    }
=======
>>>>>>> 9f474aaf
  };

  const handleFullScreen = () => {
    if (tableId) {
      router.push(FULL_SCREEN_TABLE(tableId.toString()));
    }
  };

  return (
    <Toolbar alignContent="Start" className={twMerge('py-6 px-4', className)}>
      <Title level="H2">{title}</Title>
      {filters.map((filter) => renderFilter(filter))}
      <ToolbarSpacer />
      <Input
        icon={
          <FlexBox>
            <Icon name="search" />
          </FlexBox>
        }
        value={search}
        onChange={handleSearch}
        onInput={handleSearch}
        type="Text"
        placeholder="Search..."
        valueState="None"
      />
      <ToolbarSeparator />
      <ToolbarButton design="Transparent" icon="action" onClick={handleShare} />
      <ToolbarSeparator />
      <ToolbarButton
        design="Transparent"
        icon="action-settings"
        onClick={handleSettings}
      />
      <ToolbarSeparator />
      <ExportMenu
        tableId={tableId?.toString() || '1'}
        buttonText="Export"
        buttonIcon="excel-attachment"
      />
      <ToolbarSeparator />
      <ToolbarButton
        design="Transparent"
        icon="full-screen"
        onClick={handleFullScreen}
        disabled={disableFullScreen}
      />
    </Toolbar>
  );
};

export default TableToolbar;<|MERGE_RESOLUTION|>--- conflicted
+++ resolved
@@ -29,10 +29,6 @@
   filters = [],
   onFilterChange,
   onSearch,
-<<<<<<< HEAD
-  onSettingsClick,
-=======
->>>>>>> 9f474aaf
   disableFullScreen = false,
 }) => {
   const router = useRouter();
@@ -129,12 +125,6 @@
 
   const handleSettings = () => {
     console.log('settings');
-<<<<<<< HEAD
-    if (onSettingsClick) {
-      onSettingsClick();
-    }
-=======
->>>>>>> 9f474aaf
   };
 
   const handleFullScreen = () => {

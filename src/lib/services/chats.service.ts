--- conflicted
+++ resolved
@@ -1,20 +1,9 @@
-<<<<<<< HEAD
-import { apiClient } from '@/lib/api';
-import { HttpClientResponse } from '@/lib/types/api/http-client';
-import {
-  CHATS,
-  CHAT,
-  CHAT_MESSAGE,
-  MESSAGE_FEEDBACK,
-} from '@/lib/constants/api/routes';
-=======
 import { httpClient } from '@/lib/api';
 import {
   HttpClientResponse,
   HttpSSEEvent,
   HttpStreamResponse,
 } from '@/lib/types/api/http-client';
->>>>>>> 9f474aaf
 import {
   ChatResponse,
   ChatsResponse,
@@ -24,9 +13,6 @@
   Chat,
   CreateChatRequest,
   VoteType,
-<<<<<<< HEAD
-} from '@/lib/types/chats';
-=======
   ChatStreamChunk,
   ChatPromptRequest,
 } from '@/lib/types/chats';
@@ -38,7 +24,6 @@
   BFF_MESSAGE_FEEDBACK,
   BFF_CHAT_STREAM,
 } from '@/lib/constants/api/bff-routes';
->>>>>>> 9f474aaf
 
 export const getChats = async (): Promise<
   HttpClientResponse<ChatsResponse>

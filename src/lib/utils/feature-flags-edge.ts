--- conflicted
+++ resolved
@@ -8,19 +8,11 @@
  *
  * Environment variables (preferred names, with legacy fallbacks):
  * - FEATURE_FLAG_ENABLE_AUTHENTICATION (preferred) → ENABLE_AUTHENTICATION (legacy)
-<<<<<<< HEAD
- * - FEATURE_FLAG_FF_CHAT_ANALYSIS_SCREEN (preferred) → FF_CHAT_ANALYSIS_SCREEN (legacy)
- * - FEATURE_FLAG_FF_FULL_PAGE_NAVIGATION (preferred) → FF_FULL_PAGE_NAVIGATION (legacy)
- * - FEATURE_FLAG_FF_SIDE_NAVBAR (preferred) → FF_SIDE_NAVBAR (legacy)
- * - FEATURE_FLAG_FF_MODALS (preferred) → FF_MODALS (legacy)
- * - FEATURE_FLAG_RAW_DATA_NAVIGATION (single naming convention)
-=======
  * - FF_CHAT_ANALYSIS_SCREEN (preferred) → FF_CHAT_ANALYSIS_SCREEN (legacy)
  * - FF_FULL_PAGE_NAVIGATION (preferred) → FF_FULL_PAGE_NAVIGATION (legacy)
  * - FF_SIDE_NAVBAR (preferred) → FF_SIDE_NAVBAR (legacy)
  * - FF_MODALS (preferred) → FF_MODALS (legacy)
  * - FF_RAW_DATA_NAVIGATION (single naming convention)
->>>>>>> 66a190e5
  */
 export function loadFeatureFlagsEdge(): FeatureFlags {
   try {
@@ -30,29 +22,6 @@
           process.env.ENABLE_AUTHENTICATION,
         DEFAULT_FLAGS.enableAuthentication
       ),
-<<<<<<< HEAD
-      FF_Chat_Analysis_Screen: parseBool(
-        process.env.FEATURE_FLAG_FF_CHAT_ANALYSIS_SCREEN ??
-          process.env.FF_CHAT_ANALYSIS_SCREEN,
-        DEFAULT_FLAGS.FF_Chat_Analysis_Screen
-      ),
-      FF_Full_Page_Navigation: parseBool(
-        process.env.FEATURE_FLAG_FF_FULL_PAGE_NAVIGATION ??
-          process.env.FF_FULL_PAGE_NAVIGATION,
-        DEFAULT_FLAGS.FF_Full_Page_Navigation
-      ),
-      FF_Side_NavBar: parseBool(
-        process.env.FEATURE_FLAG_FF_SIDE_NAVBAR ?? process.env.FF_SIDE_NAVBAR,
-        DEFAULT_FLAGS.FF_Side_NavBar
-      ),
-      FF_Modals: parseBool(
-        process.env.FEATURE_FLAG_FF_MODALS ?? process.env.FF_MODALS,
-        DEFAULT_FLAGS.FF_Modals
-      ),
-      FF_Raw_Data_Navigation: parseBool(
-        process.env.FEATURE_FLAG_RAW_DATA_NAVIGATION,
-        DEFAULT_FLAGS.FF_Raw_Data_Navigation
-=======
       FF_CHAT_ANALYSIS_SCREEN: parseBool(
         process.env.FF_CHAT_ANALYSIS_SCREEN,
         DEFAULT_FLAGS.FF_CHAT_ANALYSIS_SCREEN
@@ -65,14 +34,10 @@
         process.env.FF_SIDE_NAVBAR,
         DEFAULT_FLAGS.FF_SIDE_NAVBAR
       ),
-      FF_MODALS: parseBool(
-        process.env.FF_MODALS,
-        DEFAULT_FLAGS.FF_MODALS
-      ),
+      FF_MODALS: parseBool(process.env.FF_MODALS, DEFAULT_FLAGS.FF_MODALS),
       FF_RAW_DATA_NAVIGATION: parseBool(
         process.env.FF_RAW_DATA_NAVIGATION,
         DEFAULT_FLAGS.FF_RAW_DATA_NAVIGATION
->>>>>>> 66a190e5
       ),
     };
   } catch (error) {

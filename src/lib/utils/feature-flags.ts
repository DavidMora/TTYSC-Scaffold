--- conflicted
+++ resolved
@@ -5,11 +5,8 @@
   enableAuthentication: true,
   FF_Chat_Analysis_Screen: true,
   FF_Full_Page_Navigation: true,
-<<<<<<< HEAD
   FF_Side_NavBar: true,
-=======
   FF_Modals: true,
->>>>>>> 8513ddac
 };
 
 /**
@@ -69,40 +66,30 @@
     process.env.FEATURE_FLAG_ENABLE_AUTHENTICATION,
     DEFAULT_FLAGS.enableAuthentication
   );
-  const FF_Chat_Analysis_Screen = DEFAULT_FLAGS.FF_Chat_Analysis_Screen;
-<<<<<<< HEAD
+
+  const FF_Chat_Analysis_Screen = parseBool(
+    process.env.FEATURE_FLAG_FF_CHAT_ANALYSIS_SCREEN,
+    DEFAULT_FLAGS.FF_Chat_Analysis_Screen
+  );
+
   const FF_Full_Page_Navigation = parseBool(
     process.env.FF_FULL_PAGE_NAVIGATION,
     DEFAULT_FLAGS.FF_Full_Page_Navigation
   );
+
   const FF_Side_NavBar = parseBool(
     process.env.FF_SIDE_NAVBAR,
     DEFAULT_FLAGS.FF_Side_NavBar
   );
-=======
-  let FF_Full_Page_Navigation = DEFAULT_FLAGS.FF_Full_Page_Navigation;
-  const FF_Modals = DEFAULT_FLAGS.FF_Modals;
 
-  if (process.env.FEATURE_FLAG_ENABLE_AUTHENTICATION !== undefined) {
-    enableAuth =
-      process.env.FEATURE_FLAG_ENABLE_AUTHENTICATION.toLowerCase() === "true";
-  }
-
-  if (process.env.FF_FULL_PAGE_NAVIGATION !== undefined) {
-    FF_Full_Page_Navigation =
-      process.env.FF_FULL_PAGE_NAVIGATION.toLowerCase() === "true";
-  }
->>>>>>> 8513ddac
+  const FF_Modals = parseBool(process.env.FF_MODALS, DEFAULT_FLAGS.FF_Modals);
 
   const flags: FeatureFlags = {
     enableAuthentication: enableAuth,
     FF_Chat_Analysis_Screen: FF_Chat_Analysis_Screen,
     FF_Full_Page_Navigation: FF_Full_Page_Navigation,
-<<<<<<< HEAD
     FF_Side_NavBar: FF_Side_NavBar,
-=======
     FF_Modals: FF_Modals,
->>>>>>> 8513ddac
   };
 
   return flags;

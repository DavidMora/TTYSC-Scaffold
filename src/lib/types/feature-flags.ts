--- conflicted
+++ resolved
@@ -2,11 +2,8 @@
   enableAuthentication: boolean;
   FF_Chat_Analysis_Screen: boolean;
   FF_Full_Page_Navigation: boolean;
-<<<<<<< HEAD
   FF_Side_NavBar: boolean;
-=======
   FF_Modals: boolean;
->>>>>>> 8513ddac
 }
 
 export type FeatureFlagKey = keyof FeatureFlags;
--- conflicted
+++ resolved
@@ -1,13 +1,5 @@
-<<<<<<< HEAD
-=======
 import type { BaseResponse } from "@/lib/types/http/responses";
 
-export interface ChatParticipant {
-  id: string;
-  name: string;
-}
-
->>>>>>> a0ef0c91
 export interface ChatMessage {
   id: string;
   role: "user" | "assistant";

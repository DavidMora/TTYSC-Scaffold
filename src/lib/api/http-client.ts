import {
  HttpClientAdapter,
  HttpClientConfig,
  HttpClientResponse,
<<<<<<< HEAD
=======
  HttpStreamConfig,
  HttpStreamResponse,
>>>>>>> 9f474aaf
} from '@/lib/types/api/http-client';
import FetchAdapter from '@/lib/api/http-client-adapters/fetch-adapter';

class HttpClient {
  private readonly adapter: HttpClientAdapter;

  constructor(adapter?: HttpClientAdapter, config?: HttpClientConfig) {
    this.adapter = adapter || new FetchAdapter(config);
  }

  async get<T = unknown>(
    url: string,
    config?: HttpClientConfig
  ): Promise<HttpClientResponse<T>> {
    return this.adapter.get<T>(url, config);
  }

  async post<T = unknown>(
    url: string,
    data?: unknown,
    config?: HttpClientConfig
  ): Promise<HttpClientResponse<T>> {
    return this.adapter.post<T>(url, data, config);
  }

  async put<T = unknown>(
    url: string,
    data?: unknown,
    config?: HttpClientConfig
  ): Promise<HttpClientResponse<T>> {
    return this.adapter.put<T>(url, data, config);
  }

  async delete<T = unknown>(
    url: string,
    config?: HttpClientConfig
  ): Promise<HttpClientResponse<T>> {
    return this.adapter.delete<T>(url, config);
  }

  async patch<T = unknown>(
    url: string,
    data?: unknown,
    config?: HttpClientConfig
  ): Promise<HttpClientResponse<T>> {
    return this.adapter.patch<T>(url, data, config);
  }

  async stream<TChunk = unknown>(
    url: string,
    config?: HttpStreamConfig
  ): Promise<HttpStreamResponse<TChunk>> {
    /**
     * Stream data from an endpoint using the underlying adapter implementation.
     * Supported parsers (see HttpStreamParser):
     *  - text (default): yields decoded text chunks
     *  - json: buffers until a single JSON value can be parsed, then aborts
     *  - ndjson: emits each JSON object per newline (skips empty lines)
     *  - sse: parses Server-Sent Event blocks (id, event, data, retry)
     *  - bytes: yields raw Uint8Array / Buffer chunks
     * Provide an AbortSignal in config.signal to cancel externally or call response.cancel().
     */
    if (!this.adapter.stream) {
      throw new Error('Streaming not supported by current adapter');
    }
    return this.adapter.stream<TChunk>(url, config);
  }
}

// Default instance using FetchAdapter
const httpClient = new HttpClient();

// Only create auth config if credentials exist
const authConfig =
  process.env.NEXT_PUBLIC_API_USERNAME && process.env.NEXT_PUBLIC_API_PASSWORD
    ? {
        username: process.env.NEXT_PUBLIC_API_USERNAME,
        password: process.env.NEXT_PUBLIC_API_PASSWORD,
      }
    : undefined;

// Main API client with Basic Authentication (direct backend access - prefer BFF endpoints in UI code)
const apiClient = new HttpClient(undefined, {
  // Base URL points to frontend origin (BFF layer). In the browser a relative
  // request would work without this, but on the server (SSR / route handlers)
  // having an absolute URL avoids ambiguity.
  baseURL: process.env.FRONTEND_BASE_URL || 'http://localhost:3000',
  auth: authConfig,
});

// Alternative instance using AxiosAdapter (commented out)
// const httpClient = new HttpClient(new AxiosAdapter());

export default httpClient;
export { HttpClient, apiClient };
export type {
  HttpClientAdapter,
  HttpClientConfig,
  HttpClientResponse,
  HttpStreamConfig,
  HttpStreamResponse,
};<|MERGE_RESOLUTION|>--- conflicted
+++ resolved
@@ -2,11 +2,8 @@
   HttpClientAdapter,
   HttpClientConfig,
   HttpClientResponse,
-<<<<<<< HEAD
-=======
   HttpStreamConfig,
   HttpStreamResponse,
->>>>>>> 9f474aaf
 } from '@/lib/types/api/http-client';
 import FetchAdapter from '@/lib/api/http-client-adapters/fetch-adapter';
 

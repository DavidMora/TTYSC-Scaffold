--- conflicted
+++ resolved
@@ -76,13 +76,8 @@
             await Promise.all(
               options.invalidateQueries.map((queryKey) => swrMutate(queryKey))
             );
-<<<<<<< HEAD
-          } catch (invalidateError) {
-            console.warn('Failed to invalidate queries:', invalidateError);
-=======
           } catch {
             // Silently ignore invalidation errors
->>>>>>> 9f474aaf
           }
         }
 

// Main exports
export {
  default as httpClient,
  HttpClient,
  apiClient,
} from '@/lib/api/http-client';
export { default as dataFetcher, DataFetcher } from '@/lib/api/data-fetcher';

// HTTP Client Adapters
export { default as FetchAdapter } from '@/lib/api/http-client-adapters/fetch-adapter';
export { default as AxiosAdapter } from '@/lib/api/http-client-adapters/axios-adapter';

// Data Fetcher Adapters
export { default as MockAdapter } from '@/lib/api/data-fetcher-adapters/mock-adapter';
export { default as SWRAdapter } from '@/lib/api/data-fetcher-adapters/swr-adapter';
export { default as TanStackQueryAdapter } from '@/lib/api/data-fetcher-adapters/tanstack-query-adapter';

// Types
export type {
  DataFetcherKey,
  DataFetcherAdapter,
  DataFetcherOptions,
  DataFetcherResponse,
} from '@/lib/api/data-fetcher';
export type {
  HttpClientConfig,
  HttpClientResponse,
  HttpClientAdapter,
<<<<<<< HEAD
=======
  HttpStreamConfig,
  HttpStreamResponse,
  HttpSSEEvent,
  HttpStreamParser,
>>>>>>> 9f474aaf
} from '@/lib/types/api/http-client';<|MERGE_RESOLUTION|>--- conflicted
+++ resolved
@@ -26,11 +26,8 @@
   HttpClientConfig,
   HttpClientResponse,
   HttpClientAdapter,
-<<<<<<< HEAD
-=======
   HttpStreamConfig,
   HttpStreamResponse,
   HttpSSEEvent,
   HttpStreamParser,
->>>>>>> 9f474aaf
 } from '@/lib/types/api/http-client';
--- conflicted
+++ resolved
@@ -2,16 +2,11 @@
   HttpClientAdapter,
   HttpClientConfig,
   HttpClientResponse,
-<<<<<<< HEAD
-} from '@/lib/types/api/http-client';
-import axios, { AxiosInstance } from 'axios';
-=======
   HttpStreamConfig,
   HttpStreamResponse,
 } from '@/lib/types/api/http-client';
 import axios, { AxiosInstance } from 'axios';
 import { sseParser } from '@/lib/api/stream/parse-sse';
->>>>>>> 9f474aaf
 
 export class AxiosAdapter implements HttpClientAdapter {
   private readonly axiosInstance: AxiosInstance;

--- conflicted
+++ resolved
@@ -4,33 +4,6 @@
  * Internal parser implementation. Wrapped in an object so tests can spy on a mutable property
  * (ESM named export live bindings are read-only and cannot be redefined by jest.spyOn).
  */
-<<<<<<< HEAD
-export const sseParser = {
-  // keep method syntax (configurable descriptor by default) for jest spying
-  parseSSEBlock(block: string): HttpSSEEvent {
-    const evt: HttpSSEEvent = { data: '' };
-    for (const line of block.split(/\r?\n/)) {
-      if (!line || line.startsWith(':')) continue; // empty or comment line
-      const idx = line.indexOf(':');
-      if (idx === -1) continue; // malformed line (silently ignored per SSE spec tolerance)
-      const field = line.slice(0, idx); // preserve exact field name per SSE spec
-      const value = line.slice(idx + 1).trimStart();
-      switch (field) {
-        case 'data':
-          evt.data += value + '\n';
-          break;
-        case 'id':
-          evt.id = value;
-          break;
-        case 'event':
-          evt.event = value;
-          break;
-        case 'retry': {
-          if (/^\d+$/.test(value)) {
-            evt.retry = Number(value);
-          }
-          break;
-=======
 export function parseSSEBlock(block: string): HttpSSEEvent {
   const evt: HttpSSEEvent = { data: '' };
   for (const line of block.split(/\r?\n/)) {
@@ -52,25 +25,10 @@
       case 'retry': {
         if (/^\d+$/.test(value)) {
           evt.retry = Number(value);
->>>>>>> 28b82d07
         }
       }
     }
-<<<<<<< HEAD
-    if (evt.data.endsWith('\n')) evt.data = evt.data.slice(0, -1);
-    return evt;
-  },
-};
-
-/**
- * Backwards-compatible named export used by production code. Delegates to the mutable object
- * so existing imports continue to work while tests can spy on sseParser.parseSSEBlock.
- */
-export const parseSSEBlock = (block: string): HttpSSEEvent =>
-  sseParser.parseSSEBlock(block);
-=======
   }
   if (evt.data.endsWith('\n')) evt.data = evt.data.slice(0, -1);
   return evt;
-}
->>>>>>> 28b82d07
+}
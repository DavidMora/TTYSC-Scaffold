import { NextRequest, NextResponse } from 'next/server';
import { getToken } from 'next-auth/jwt';
import { isFeatureEnabledEdge } from '@/lib/utils/feature-flags-edge';

export async function middleware(request: NextRequest) {
  const { pathname } = request.nextUrl;

  // Define public routes that don't require authentication
  const publicAuthRoutes = [
    '/api/auth/signin',
    '/api/auth/signout',
    '/api/auth/callback',
    '/api/auth/providers',
    '/api/auth/csrf',
    '/api/auth/session',
    '/api/auth/error',
    '/api/auth/config',
    '/api/auth/provider-sign-out',
    '/api/auth/force-logout',
    '/api/auth/restart-session',
  ];

  // Allow NextAuth routes, auth pages, and static assets
  const isPublicRoute =
    pathname.startsWith('/auth/') ||
    pathname.startsWith('/_next/') ||
<<<<<<< HEAD
    pathname.includes('.')
  ) {
=======
    pathname.includes('.') ||
    publicAuthRoutes.some((route) => pathname.startsWith(route));

  if (isPublicRoute) {
>>>>>>> 9f474aaf
    return NextResponse.next();
  }

  // Check if authentication is enabled via feature flag
  try {
    const isAuthEnabled = isFeatureEnabledEdge('enableAuthentication');

    if (!isAuthEnabled) {
      // Authentication is disabled, allow all requests to pass through
      return NextResponse.next();
    }
  } catch (error) {
    console.warn(
      'Failed to check feature flag in middleware, defaulting to auth enabled:',
      error
    );
    // On error, default to requiring authentication for safety
  }

  // Check authentication for all other routes (including protected API routes)
  try {
    const token = await getToken({
      req: request,
      secret: process.env.NEXTAUTH_SECRET,
      // Let next-auth handle cookie name detection automatically
    });

    if (!token) {
<<<<<<< HEAD
=======
      // For API routes, return 401 instead of redirecting
      if (pathname.startsWith('/api/')) {
        return NextResponse.json(
          { error: 'Authentication required' },
          { status: 401 }
        );
      }

      // For page routes, redirect to signin
>>>>>>> 9f474aaf
      const url = new URL('/auth/signin', request.url);
      url.searchParams.set('callbackUrl', request.url);
      // Use 307 redirect to preserve the original request method and body
      return NextResponse.redirect(url, 307);
    }

    return NextResponse.next();
  } catch {
<<<<<<< HEAD
    // Redirect to signin on any middleware error
=======
    // For API routes, return error
    if (pathname.startsWith('/api/')) {
      return NextResponse.json(
        { error: 'Authentication error' },
        { status: 500 }
      );
    }

    // Redirect to signin on any middleware error for page routes
>>>>>>> 9f474aaf
    const url = new URL('/auth/signin', request.url);
    url.searchParams.set('callbackUrl', request.url);
    return NextResponse.redirect(url, 307);
  }
}

export const config = {
<<<<<<< HEAD
  matcher: ['/((?!api|_next/static|_next/image|favicon.ico|auth|.*\\.).*)'],
=======
  matcher: [
    /*
     * Match all request paths except for the ones starting with:
     * - _next/static (static files)
     * - _next/image (image optimization files)
     * - favicon.ico (favicon file)
     */
    '/((?!_next/static|_next/image|favicon.ico).*)',
  ],
>>>>>>> 9f474aaf
};<|MERGE_RESOLUTION|>--- conflicted
+++ resolved
@@ -24,15 +24,10 @@
   const isPublicRoute =
     pathname.startsWith('/auth/') ||
     pathname.startsWith('/_next/') ||
-<<<<<<< HEAD
-    pathname.includes('.')
-  ) {
-=======
     pathname.includes('.') ||
     publicAuthRoutes.some((route) => pathname.startsWith(route));
 
   if (isPublicRoute) {
->>>>>>> 9f474aaf
     return NextResponse.next();
   }
 
@@ -61,8 +56,6 @@
     });
 
     if (!token) {
-<<<<<<< HEAD
-=======
       // For API routes, return 401 instead of redirecting
       if (pathname.startsWith('/api/')) {
         return NextResponse.json(
@@ -72,7 +65,6 @@
       }
 
       // For page routes, redirect to signin
->>>>>>> 9f474aaf
       const url = new URL('/auth/signin', request.url);
       url.searchParams.set('callbackUrl', request.url);
       // Use 307 redirect to preserve the original request method and body
@@ -81,9 +73,6 @@
 
     return NextResponse.next();
   } catch {
-<<<<<<< HEAD
-    // Redirect to signin on any middleware error
-=======
     // For API routes, return error
     if (pathname.startsWith('/api/')) {
       return NextResponse.json(
@@ -93,7 +82,6 @@
     }
 
     // Redirect to signin on any middleware error for page routes
->>>>>>> 9f474aaf
     const url = new URL('/auth/signin', request.url);
     url.searchParams.set('callbackUrl', request.url);
     return NextResponse.redirect(url, 307);
@@ -101,9 +89,6 @@
 }
 
 export const config = {
-<<<<<<< HEAD
-  matcher: ['/((?!api|_next/static|_next/image|favicon.ico|auth|.*\\.).*)'],
-=======
   matcher: [
     /*
      * Match all request paths except for the ones starting with:
@@ -113,5 +98,4 @@
      */
     '/((?!_next/static|_next/image|favicon.ico).*)',
   ],
->>>>>>> 9f474aaf
 };
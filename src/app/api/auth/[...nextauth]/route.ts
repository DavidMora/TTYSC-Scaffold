<<<<<<< HEAD
import NextAuth, { NextAuthOptions } from 'next-auth';
import { JWT } from 'next-auth/jwt';

export interface OAuthConfig {
  clientId: string;
  clientSecret: string;
  authorizationEndpoint: string;
  tokenEndpoint: string;
  redirectUri: string;
  nextAuthSecret: string;
  tenantId: string;
  issuerEndpoint: string;
  jwksEndpoint: string;
}

function getOAuthConfig(): OAuthConfig {
  return {
    clientId: process.env.AZURE_CLIENT_ID!,
    clientSecret: process.env.AZURE_CLIENT_SECRET!,
    authorizationEndpoint: process.env.AZURE_AUTHORIZATION_ENDPOINT!,
    tokenEndpoint: process.env.AZURE_TOKEN_ENDPOINT!,
    issuerEndpoint: process.env.AZURE_ISSUER_ENDPOINT!,
    jwksEndpoint: process.env.AZURE_JWKS_ENDPOINT!,
    redirectUri: process.env.AZURE_REDIRECT_URI!,
    nextAuthSecret: process.env.NEXTAUTH_SECRET!,
    tenantId: process.env.AZURE_TENANT_ID!,
  };
}

interface ExtendedJWT extends JWT {
  accessToken?: string;
  refreshToken?: string;
  idToken?: string;
  accessTokenExpires?: number;
  error?: string;
  user?: {
    id: string;
    name?: string | null;
    email?: string | null;
    image?: string | null;
  };
}

interface ExtendedSession {
  accessToken?: string;
  idToken?: string;
  error?: string;
  expires: string;
  accessTokenExpires?: number;
  user?: {
    id: string;
    name?: string | null;
    email?: string | null;
    image?: string | null;
  };
}

// Helper function to refresh the access token
async function refreshAccessToken(token: JWT): Promise<JWT> {
  try {
    const refreshToken = token.refreshToken as string;

    if (!refreshToken) {
      return { ...token, error: 'RefreshAccessTokenError' };
    }

    const tokenEndpoint = process.env.AZURE_TOKEN_ENDPOINT;
    if (!tokenEndpoint) {
      return { ...token, error: 'RefreshAccessTokenError' };
    }

    const refreshParams = new URLSearchParams({
      grant_type: 'refresh_token',
      refresh_token: refreshToken,
      client_id: oauthConfig.clientId,
      client_secret: oauthConfig.clientSecret,
      scope: 'openid profile email offline_access User.Read',
    });

    const response = await fetch(tokenEndpoint, {
      headers: { 'Content-Type': 'application/x-www-form-urlencoded' },
      method: 'POST',
      body: refreshParams,
    });

    const refreshedTokens = await response.json();

    if (!response.ok) {
      throw new Error('Failed to refresh token');
    }

    return {
      ...token,
      accessToken: refreshedTokens.access_token,
      idToken: refreshedTokens.id_token,
      refreshToken: refreshedTokens.refresh_token ?? token.refreshToken,
      accessTokenExpires: Date.now() + (refreshedTokens.expires_in ?? 0) * 1000,
      error: undefined, // Clear any previous errors
      user: token.user,
    };
  } catch {
    return {
      ...token,
      error: 'RefreshAccessTokenError',
      // Clear tokens when refresh fails to force re-authentication
      accessToken: undefined,
      idToken: undefined,
      refreshToken: undefined,
    };
  }
}

// Get OAuth configuration
const oauthConfig = getOAuthConfig();

// Debug logging
console.log('[Auth Config] Environment variables:');
console.log('[Auth Config] AUTH_PROCESS:', process.env.AUTH_PROCESS);
console.log('[Auth Config] Client ID:', oauthConfig.clientId);
console.log(
  '[Auth Config] Client Secret:',
  oauthConfig.clientSecret ? 'Configured' : 'Not configured'
);
console.log(
  '[Auth Config] Authorization endpoint:',
  oauthConfig.authorizationEndpoint
);
console.log('[Auth Config] Token endpoint:', oauthConfig.tokenEndpoint);
console.log('[Auth Config] Redirect URI:', oauthConfig.redirectUri);

// eslint-disable-next-line @typescript-eslint/no-explicit-any
const providerConfig: any = {
  id: 'nvlogin',
  name: 'nvlogin-azure',
  type: 'oauth',
  version: '2.0',
  authorization: {
    url: oauthConfig.authorizationEndpoint,
    params: {
      scope: 'openid profile email offline_access User.Read',
      response_type: 'code',
    },
  },
  token: {
    url: oauthConfig.tokenEndpoint,
    params: {
      grant_type: 'authorization_code',
    },
  },
  userinfo: {
    url: 'https://graph.microsoft.com/v1.0/me',
    params: {},
    // eslint-disable-next-line @typescript-eslint/no-explicit-any
    request: async ({ tokens }: any) => {
      const response = await fetch('https://graph.microsoft.com/v1.0/me', {
        headers: {
          Authorization: `Bearer ${tokens.access_token}`,
          'Content-Type': 'application/json',
        },
      });
      return await response.json();
    },
  },
  idToken: true,
  httpOptions: {
    timeout: 30000,
  },
  // eslint-disable-next-line @typescript-eslint/no-explicit-any
  profile: (profile: any) => {
    try {
      // Azure profile format
      const userId = profile.id || profile.sub || profile.oid;
      const userName = profile.displayName || profile.name || profile.givenName;
      const userEmail =
        profile.mail || profile.userPrincipalName || profile.email;

      return {
        id: userId,
        name: userName,
        email: userEmail,
      };
    } catch (error) {
      console.error('Error in profile mapping:', error);
      throw error;
    }
  },
  clientId: oauthConfig.clientId,
  clientSecret: oauthConfig.clientSecret,
  checks: ['state'],
  issuer: oauthConfig.issuerEndpoint,
  client: {
    token_endpoint_auth_method: 'client_secret_post',
  },
  jwks_endpoint: oauthConfig.jwksEndpoint,
};

const authOptions: NextAuthOptions = {
  providers: [providerConfig],
  callbacks: {
    async jwt({ token, account, user }) {
      const extendedToken = token as ExtendedJWT;

      // Initial sign in
      if (account && user) {
        console.log(
          `[Auth] Initial sign in for user at ${new Date().toISOString()}`
        );
        console.log('[Auth] User data:', user);
        return {
          accessToken: account.access_token,
          idToken: account.id_token,
          accessTokenExpires: account.expires_at
            ? account.expires_at * 1000
            : undefined,
          refreshToken: account.refresh_token,
          user,
        };
      }

      // Return previous token if the access token has not expired yet
      // Add 5 minutes buffer before expiry to refresh the token
      const shouldRefresh = extendedToken.accessTokenExpires
        ? Date.now() > extendedToken.accessTokenExpires - 5 * 60 * 1000 // Refresh if less than 5 mins left
        : false;

      if (extendedToken.accessTokenExpires && !shouldRefresh) {
        // Ensure all token properties including user data are preserved
        return {
          ...token,
          accessToken: extendedToken.accessToken,
          idToken: extendedToken.idToken,
          refreshToken: extendedToken.refreshToken,
          accessTokenExpires: extendedToken.accessTokenExpires,
          user: extendedToken.user,
        };
      }

      console.log(`[Auth] Token refresh needed at ${new Date().toISOString()}`);
      console.log(
        `[Auth] Current token expires at: ${new Date(extendedToken.accessTokenExpires || 0).toISOString()}`
      );

      // Access token has expired or will expire soon, try to refresh it
      return refreshAccessToken(extendedToken);
    },
    async session({ session, token }) {
      const extendedToken = token as ExtendedJWT;
      const extendedSession = session as ExtendedSession;

      console.log('[Auth] Building session, token contains:', {
        hasUser: !!extendedToken.user,
        hasAccessToken: !!extendedToken.accessToken,
        tokenKeys: Object.keys(extendedToken),
      });

      extendedSession.accessToken = extendedToken.accessToken;
      extendedSession.idToken = extendedToken.idToken;
      extendedSession.error = extendedToken.error;
      extendedSession.accessTokenExpires = extendedToken.accessTokenExpires;

      // Use user data from the token if available, fallback to token properties
      if (extendedToken.user) {
        extendedSession.user = extendedToken.user;
      } else {
        // Fallback for backwards compatibility
        extendedSession.user = {
          id: extendedToken.sub || '',
          name: extendedToken.name,
          email: extendedToken.email,
          image: extendedToken.picture,
        };
      }

      // If there was a refresh token error, the session is invalid and user needs to sign in again
      if (extendedToken.error === 'RefreshAccessTokenError') {
        console.error(
          '[Auth] Refresh token error detected, session is invalid'
        );
        // The error will be handled by the client to redirect to sign in
      }

      return extendedSession;
    },
  },
  pages: {
    signIn: '/auth/signin',
    error: '/auth/error',
  },
  session: {
    strategy: 'jwt',
    maxAge: 30 * 24 * 60 * 60, // 30 days
  },
  secret: process.env.NEXTAUTH_SECRET || oauthConfig.nextAuthSecret,
  debug: true,
};
=======
import NextAuth from 'next-auth';
import { authOptions } from '@/lib/auth/auth-options';
>>>>>>> 9f474aaf

const handler = NextAuth(authOptions);
export { handler as GET, handler as POST };<|MERGE_RESOLUTION|>--- conflicted
+++ resolved
@@ -1,303 +1,5 @@
-<<<<<<< HEAD
-import NextAuth, { NextAuthOptions } from 'next-auth';
-import { JWT } from 'next-auth/jwt';
-
-export interface OAuthConfig {
-  clientId: string;
-  clientSecret: string;
-  authorizationEndpoint: string;
-  tokenEndpoint: string;
-  redirectUri: string;
-  nextAuthSecret: string;
-  tenantId: string;
-  issuerEndpoint: string;
-  jwksEndpoint: string;
-}
-
-function getOAuthConfig(): OAuthConfig {
-  return {
-    clientId: process.env.AZURE_CLIENT_ID!,
-    clientSecret: process.env.AZURE_CLIENT_SECRET!,
-    authorizationEndpoint: process.env.AZURE_AUTHORIZATION_ENDPOINT!,
-    tokenEndpoint: process.env.AZURE_TOKEN_ENDPOINT!,
-    issuerEndpoint: process.env.AZURE_ISSUER_ENDPOINT!,
-    jwksEndpoint: process.env.AZURE_JWKS_ENDPOINT!,
-    redirectUri: process.env.AZURE_REDIRECT_URI!,
-    nextAuthSecret: process.env.NEXTAUTH_SECRET!,
-    tenantId: process.env.AZURE_TENANT_ID!,
-  };
-}
-
-interface ExtendedJWT extends JWT {
-  accessToken?: string;
-  refreshToken?: string;
-  idToken?: string;
-  accessTokenExpires?: number;
-  error?: string;
-  user?: {
-    id: string;
-    name?: string | null;
-    email?: string | null;
-    image?: string | null;
-  };
-}
-
-interface ExtendedSession {
-  accessToken?: string;
-  idToken?: string;
-  error?: string;
-  expires: string;
-  accessTokenExpires?: number;
-  user?: {
-    id: string;
-    name?: string | null;
-    email?: string | null;
-    image?: string | null;
-  };
-}
-
-// Helper function to refresh the access token
-async function refreshAccessToken(token: JWT): Promise<JWT> {
-  try {
-    const refreshToken = token.refreshToken as string;
-
-    if (!refreshToken) {
-      return { ...token, error: 'RefreshAccessTokenError' };
-    }
-
-    const tokenEndpoint = process.env.AZURE_TOKEN_ENDPOINT;
-    if (!tokenEndpoint) {
-      return { ...token, error: 'RefreshAccessTokenError' };
-    }
-
-    const refreshParams = new URLSearchParams({
-      grant_type: 'refresh_token',
-      refresh_token: refreshToken,
-      client_id: oauthConfig.clientId,
-      client_secret: oauthConfig.clientSecret,
-      scope: 'openid profile email offline_access User.Read',
-    });
-
-    const response = await fetch(tokenEndpoint, {
-      headers: { 'Content-Type': 'application/x-www-form-urlencoded' },
-      method: 'POST',
-      body: refreshParams,
-    });
-
-    const refreshedTokens = await response.json();
-
-    if (!response.ok) {
-      throw new Error('Failed to refresh token');
-    }
-
-    return {
-      ...token,
-      accessToken: refreshedTokens.access_token,
-      idToken: refreshedTokens.id_token,
-      refreshToken: refreshedTokens.refresh_token ?? token.refreshToken,
-      accessTokenExpires: Date.now() + (refreshedTokens.expires_in ?? 0) * 1000,
-      error: undefined, // Clear any previous errors
-      user: token.user,
-    };
-  } catch {
-    return {
-      ...token,
-      error: 'RefreshAccessTokenError',
-      // Clear tokens when refresh fails to force re-authentication
-      accessToken: undefined,
-      idToken: undefined,
-      refreshToken: undefined,
-    };
-  }
-}
-
-// Get OAuth configuration
-const oauthConfig = getOAuthConfig();
-
-// Debug logging
-console.log('[Auth Config] Environment variables:');
-console.log('[Auth Config] AUTH_PROCESS:', process.env.AUTH_PROCESS);
-console.log('[Auth Config] Client ID:', oauthConfig.clientId);
-console.log(
-  '[Auth Config] Client Secret:',
-  oauthConfig.clientSecret ? 'Configured' : 'Not configured'
-);
-console.log(
-  '[Auth Config] Authorization endpoint:',
-  oauthConfig.authorizationEndpoint
-);
-console.log('[Auth Config] Token endpoint:', oauthConfig.tokenEndpoint);
-console.log('[Auth Config] Redirect URI:', oauthConfig.redirectUri);
-
-// eslint-disable-next-line @typescript-eslint/no-explicit-any
-const providerConfig: any = {
-  id: 'nvlogin',
-  name: 'nvlogin-azure',
-  type: 'oauth',
-  version: '2.0',
-  authorization: {
-    url: oauthConfig.authorizationEndpoint,
-    params: {
-      scope: 'openid profile email offline_access User.Read',
-      response_type: 'code',
-    },
-  },
-  token: {
-    url: oauthConfig.tokenEndpoint,
-    params: {
-      grant_type: 'authorization_code',
-    },
-  },
-  userinfo: {
-    url: 'https://graph.microsoft.com/v1.0/me',
-    params: {},
-    // eslint-disable-next-line @typescript-eslint/no-explicit-any
-    request: async ({ tokens }: any) => {
-      const response = await fetch('https://graph.microsoft.com/v1.0/me', {
-        headers: {
-          Authorization: `Bearer ${tokens.access_token}`,
-          'Content-Type': 'application/json',
-        },
-      });
-      return await response.json();
-    },
-  },
-  idToken: true,
-  httpOptions: {
-    timeout: 30000,
-  },
-  // eslint-disable-next-line @typescript-eslint/no-explicit-any
-  profile: (profile: any) => {
-    try {
-      // Azure profile format
-      const userId = profile.id || profile.sub || profile.oid;
-      const userName = profile.displayName || profile.name || profile.givenName;
-      const userEmail =
-        profile.mail || profile.userPrincipalName || profile.email;
-
-      return {
-        id: userId,
-        name: userName,
-        email: userEmail,
-      };
-    } catch (error) {
-      console.error('Error in profile mapping:', error);
-      throw error;
-    }
-  },
-  clientId: oauthConfig.clientId,
-  clientSecret: oauthConfig.clientSecret,
-  checks: ['state'],
-  issuer: oauthConfig.issuerEndpoint,
-  client: {
-    token_endpoint_auth_method: 'client_secret_post',
-  },
-  jwks_endpoint: oauthConfig.jwksEndpoint,
-};
-
-const authOptions: NextAuthOptions = {
-  providers: [providerConfig],
-  callbacks: {
-    async jwt({ token, account, user }) {
-      const extendedToken = token as ExtendedJWT;
-
-      // Initial sign in
-      if (account && user) {
-        console.log(
-          `[Auth] Initial sign in for user at ${new Date().toISOString()}`
-        );
-        console.log('[Auth] User data:', user);
-        return {
-          accessToken: account.access_token,
-          idToken: account.id_token,
-          accessTokenExpires: account.expires_at
-            ? account.expires_at * 1000
-            : undefined,
-          refreshToken: account.refresh_token,
-          user,
-        };
-      }
-
-      // Return previous token if the access token has not expired yet
-      // Add 5 minutes buffer before expiry to refresh the token
-      const shouldRefresh = extendedToken.accessTokenExpires
-        ? Date.now() > extendedToken.accessTokenExpires - 5 * 60 * 1000 // Refresh if less than 5 mins left
-        : false;
-
-      if (extendedToken.accessTokenExpires && !shouldRefresh) {
-        // Ensure all token properties including user data are preserved
-        return {
-          ...token,
-          accessToken: extendedToken.accessToken,
-          idToken: extendedToken.idToken,
-          refreshToken: extendedToken.refreshToken,
-          accessTokenExpires: extendedToken.accessTokenExpires,
-          user: extendedToken.user,
-        };
-      }
-
-      console.log(`[Auth] Token refresh needed at ${new Date().toISOString()}`);
-      console.log(
-        `[Auth] Current token expires at: ${new Date(extendedToken.accessTokenExpires || 0).toISOString()}`
-      );
-
-      // Access token has expired or will expire soon, try to refresh it
-      return refreshAccessToken(extendedToken);
-    },
-    async session({ session, token }) {
-      const extendedToken = token as ExtendedJWT;
-      const extendedSession = session as ExtendedSession;
-
-      console.log('[Auth] Building session, token contains:', {
-        hasUser: !!extendedToken.user,
-        hasAccessToken: !!extendedToken.accessToken,
-        tokenKeys: Object.keys(extendedToken),
-      });
-
-      extendedSession.accessToken = extendedToken.accessToken;
-      extendedSession.idToken = extendedToken.idToken;
-      extendedSession.error = extendedToken.error;
-      extendedSession.accessTokenExpires = extendedToken.accessTokenExpires;
-
-      // Use user data from the token if available, fallback to token properties
-      if (extendedToken.user) {
-        extendedSession.user = extendedToken.user;
-      } else {
-        // Fallback for backwards compatibility
-        extendedSession.user = {
-          id: extendedToken.sub || '',
-          name: extendedToken.name,
-          email: extendedToken.email,
-          image: extendedToken.picture,
-        };
-      }
-
-      // If there was a refresh token error, the session is invalid and user needs to sign in again
-      if (extendedToken.error === 'RefreshAccessTokenError') {
-        console.error(
-          '[Auth] Refresh token error detected, session is invalid'
-        );
-        // The error will be handled by the client to redirect to sign in
-      }
-
-      return extendedSession;
-    },
-  },
-  pages: {
-    signIn: '/auth/signin',
-    error: '/auth/error',
-  },
-  session: {
-    strategy: 'jwt',
-    maxAge: 30 * 24 * 60 * 60, // 30 days
-  },
-  secret: process.env.NEXTAUTH_SECRET || oauthConfig.nextAuthSecret,
-  debug: true,
-};
-=======
 import NextAuth from 'next-auth';
 import { authOptions } from '@/lib/auth/auth-options';
->>>>>>> 9f474aaf
 
 const handler = NextAuth(authOptions);
 export { handler as GET, handler as POST };
import { NextRequest } from 'next/server';
import { backendRequest } from '@/lib/api/backend-request';

// Avoid cache and ensure execution on every request
export const dynamic = 'force-dynamic';
export const runtime = 'nodejs';

/**
 * Proxy streaming (SSE) -> forwards POST /api/chat/stream to the backend
 * http://localhost:5000/chat/stream and returns the exact same
 * stream to the browser.
 */
export async function POST(request: NextRequest) {
  let body: unknown = undefined;
  try {
    body = await request.json();
  } catch {
    // if there is no valid body, we continue without it
  }

  // Prepare upstream request as a byte stream using backendRequest
  let upstream;
  try {
    upstream = await backendRequest<Uint8Array, unknown>({
      method: 'POST',
      path: '/chat/stream',
      body,
      stream: true,
      parser: 'bytes',
    });
  } catch (error) {
    console.log(error);

    const msg = error instanceof Error ? error.message : 'Upstream error';
    const encoder = new TextEncoder();
    return new Response(
      new ReadableStream({
        start(controller) {
          controller.enqueue(
            encoder.encode(
              `event: error\ndata: ${JSON.stringify({ message: msg })}\n\n`
            )
          );
          controller.close();
        },
      }),
      {
        status: 502,
        headers: sseHeaders(),
      }
    );
  }

  const stream = new ReadableStream<Uint8Array>({
    async start(controller) {
      try {
        for await (const chunk of upstream) {
          // chunk is Uint8Array (raw) -> forward directly
          controller.enqueue(chunk);
        }
      } catch (err) {
        const encoder = new TextEncoder();
        controller.enqueue(
          encoder.encode(
            `event: error\ndata: ${JSON.stringify({
              message: err instanceof Error ? err.message : String(err),
            })}\n\n`
          )
        );
      } finally {
        controller.close();
      }
    },
    cancel() {
<<<<<<< HEAD
=======
      // Also cancel upstream
>>>>>>> 9f474aaf
      try {
        upstream.cancel();
      } catch {
        // noop
      }
    },
  });

  return new Response(stream, {
    status: upstream.status,
    headers: sseHeaders(),
  });
}

function sseHeaders(): Record<string, string> {
  return {
    'Content-Type': 'text/event-stream; charset=utf-8',
    'Cache-Control': 'no-cache, no-transform',
    Connection: 'keep-alive',
    'Content-Encoding': 'none',
    'Access-Control-Allow-Origin': '*',
  };
}

// Preflight
export function OPTIONS() {
  return new Response(null, {
    status: 204,
    headers: {
      'Access-Control-Allow-Origin': '*',
      'Access-Control-Allow-Methods': 'POST, OPTIONS',
      'Access-Control-Allow-Headers': 'Content-Type, Authorization',
    },
  });
}<|MERGE_RESOLUTION|>--- conflicted
+++ resolved
@@ -72,10 +72,7 @@
       }
     },
     cancel() {
-<<<<<<< HEAD
-=======
       // Also cancel upstream
->>>>>>> 9f474aaf
       try {
         upstream.cancel();
       } catch {

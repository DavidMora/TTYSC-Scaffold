--- conflicted
+++ resolved
@@ -70,7 +70,6 @@
 .zoomable-cursor-move,
 .zoomable-cursor-move * {
   cursor: move !important;
-<<<<<<< HEAD
 }
 
 /* Markdown table styling (global) */
@@ -113,6 +112,4 @@
 .markdown li {
   margin: 0.125rem 0 !important;
   line-height: 1.2 !important;
-=======
->>>>>>> 08af211e
 }
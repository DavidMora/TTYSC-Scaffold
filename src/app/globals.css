@layer theme, base, components, utilities;
@import 'tailwindcss/theme.css' layer(theme);
@import 'tailwindcss/utilities.css' layer(utilities);

:root {
  --background: var(--sapBackgroundColor);
  --foreground: var(--sapContent_ForegroundColor);
}

@media (prefers-color-scheme: dark) {
  :root {
    --background: var(--sapBackgroundColor);
    --foreground: var(--sapContent_ForegroundColor);
  }
}

/* stylelint-disable-next-line at-rule-no-unknown */
@theme {
  --color-background: var(--background);
  --color-foreground: var(--foreground);
  --font-sans: var(--font-geist-sans);
  --font-mono: var(--font-geist-mono);
}

@layer base {
  * {
    box-sizing: border-box;
  }

  body {
    background: var(--background);
    color: var(--foreground);
    font-family: Arial, Helvetica, sans-serif;
    margin: 0 !important;
    padding: 0 !important;
  }
}

.analysis-chat-input::part(textarea) {
  padding-right: 2.5rem !important;
}

:not(:defined) {
  display: none;
}

/* RawDataModal Shadow DOM styles */
ui5-dialog.paddingless-header::part(header) {
  padding: 0.25rem 0rem;
  border-bottom: none;
}

ui5-dialog.paddingless-content::part(content) {
  padding: 0rem;
  overflow: hidden;
  position: relative;
}

<<<<<<< HEAD
ui5-dialog.paddingless-footer::part(footer) {
  padding: 0.25rem 0rem;
}

ui5-tabcontainer.paddingless-header::part(content) {
  padding: 0rem 0rem;
=======
ui5-card.chat-history-card::part(root) {
  border-radius: 0.25rem;
  border: 1px solid var(--sapButton_BorderColor);
  box-shadow: var(--sapContent_Shadow);
}

ui5-card.chat-history-card ui5-panel::part(header) {
  border-radius: 0rem;
  border-bottom: 1px solid var(--sapContent_BorderColor);
}

ui5-card.chat-history-card ui5-panel::part(content) {
  padding: 0rem;
}

/* Zoomable cursor helpers */
.zoomable-cursor-move,
.zoomable-cursor-move * {
  cursor: move !important;
}

/* Markdown table styling (global) */
.markdown table {
  border-collapse: collapse !important;
}

/* Force visible borders regardless of theme variables */
.markdown table,
.markdown th,
.markdown td {
  background-color: var(--sapList_Background) !important;
  border: 1px solid var(--sapList_BorderColor) !important;
  margin: 1rem 0 0.25rem 0rem !important;
  font-size: var(--sapFontSize) !important;
  color: var(--sapTextColor) !important;
  padding: 0.5rem !important;
}

.markdown thead th {
  background: var(--sapBackgroundColor) !important;
}

.markdown p {
  margin: 0.25rem 0 !important;
  line-height: 1.2 !important;
  font-size: var(--sapFontSize) !important;
  color: var(--sapTextColor) !important;
}
.markdown ul,
.markdown ol {
  margin: 0.25rem 0 0.25rem 0.25rem !important;
  font-size: var(--sapFontSize) !important;
  color: var(--sapTextColor) !important;
}
.markdown li {
  margin: 0.125rem 0 !important;
  line-height: 1.2 !important;
>>>>>>> 9f474aaf
}<|MERGE_RESOLUTION|>--- conflicted
+++ resolved
@@ -56,14 +56,6 @@
   position: relative;
 }
 
-<<<<<<< HEAD
-ui5-dialog.paddingless-footer::part(footer) {
-  padding: 0.25rem 0rem;
-}
-
-ui5-tabcontainer.paddingless-header::part(content) {
-  padding: 0rem 0rem;
-=======
 ui5-card.chat-history-card::part(root) {
   border-radius: 0.25rem;
   border: 1px solid var(--sapButton_BorderColor);
@@ -121,5 +113,4 @@
 .markdown li {
   margin: 0.125rem 0 !important;
   line-height: 1.2 !important;
->>>>>>> 9f474aaf
 }
--- conflicted
+++ resolved
@@ -82,19 +82,11 @@
 .markdown th,
 .markdown td {
   background-color: var(--sapList_Background) !important;
-<<<<<<< HEAD
-  border: 1px solid  var(--sapList_BorderColor) !important;
-=======
   border: 1px solid var(--sapList_BorderColor) !important;
->>>>>>> 28b82d07
   margin: 1rem 0 0.25rem 0rem !important;
   font-size: var(--sapFontSize) !important;
   color: var(--sapTextColor) !important;
   padding: 0.5rem !important;
-<<<<<<< HEAD
-
-=======
->>>>>>> 28b82d07
 }
 
 .markdown thead th {

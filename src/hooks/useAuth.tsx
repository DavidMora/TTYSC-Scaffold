'use client';

import {
  Suspense,
  createContext,
  useContext,
  useEffect,
  useState,
} from 'react';
import type { Session } from 'next-auth';
<<<<<<< HEAD
import { useSession, signIn } from 'next-auth/react';
=======
import { useSession, signIn, signOut } from 'next-auth/react';
import { logoutState } from '@/lib/utils/logout-state';
import { performCompleteLogoutCleanup } from '@/lib/utils/token-cleanup';
>>>>>>> 9f474aaf

interface AuthConfig {
  authProcess: string;
  isAuthDisabled: boolean;
  autoLogin: boolean;
}

interface ExtendedSession extends Session {
  error?: string;
  accessToken?: string;
  idToken?: string;
  accessTokenExpires?: number;
}

interface AuthContextType {
  session: ExtendedSession | null;
  authProcess: string;
  autoLogin: boolean;
  isAuthDisabled: boolean;
  isLoading: boolean;
  authError: string | null;
  retryCount: number;
  logout: () => Promise<void>;
  login: () => Promise<void>;
}

const AuthContext = createContext<AuthContextType | null>(null);

function useAuthInternal(): AuthContextType {
  const { data: session, status } = useSession();
  const [authConfig, setAuthConfig] = useState<AuthConfig | null>(null);
  const [hasTriedAutoLogin, setHasTriedAutoLogin] = useState(false);
  const [authError, setAuthError] = useState<string | null>(null);
  const [retryCount, setRetryCount] = useState(0);
  const [isManuallyLoggedOut, setIsManuallyLoggedOut] = useState(() => {
    // Initialize from logout state utility
    return logoutState.isManuallyLoggedOut();
  });
  const maxRetries = 3;

  // Cast session to ExtendedSession for error handling
  const extendedSession = session as ExtendedSession | null;

  const isSessionLoading = status === 'loading';
  const isConfigLoading = authConfig === null;

  // Enhanced loading logic:
  // - Always loading if config is not loaded
  // - If auto-login is enabled, wait for session or auto-login attempt
  // - If auto-login is disabled, only wait for config (not session)
  const isLoading =
    isConfigLoading ||
    (authConfig?.autoLogin === true &&
      isSessionLoading &&
      !hasTriedAutoLogin &&
      !authError);

  // Reset error when session changes successfully
  useEffect(() => {
    if (extendedSession && !extendedSession.error) {
      setAuthError(null);
      setRetryCount(0);
      setHasTriedAutoLogin(false);

      // Clear logout flags when user successfully logs in
      logoutState.clearLogoutState();
      setIsManuallyLoggedOut(false);

      // Clean up URL parameters if present
      if (typeof window !== 'undefined') {
        const url = new URL(window.location.href);
        if (
          url.searchParams.has('logged_out') ||
          url.searchParams.has('prompt')
        ) {
          url.searchParams.delete('logged_out');
          url.searchParams.delete('prompt');
          window.history.replaceState({}, document.title, url.toString());
        }
      }
    }

    // Handle session errors
    if (extendedSession?.error) {
      setAuthError(extendedSession.error);

      // If we have a refresh token error, prevent infinite loops
      if (extendedSession.error === 'RefreshAccessTokenError') {
        setHasTriedAutoLogin(true);
      }
    }
  }, [extendedSession]);

  // Fetch auth configuration from API
  useEffect(() => {
    const controller = new AbortController();

    fetch('/api/auth/config', { signal: controller.signal })
      .then((res) => {
        if (!res.ok) {
          throw new Error(`HTTP ${res.status}: ${res.statusText}`);
        }
        return res.json();
      })
      .then((config: AuthConfig) => {
        if (!controller.signal.aborted) {
          setAuthConfig(config);
        }
      })
      .catch((err) => {
        if (!controller.signal.aborted) {
          setAuthError(`Configuration error: ${err.message}`);
          // Fallback to default values
          setAuthConfig({
            authProcess: 'azure',
            isAuthDisabled: false,
            autoLogin: false,
          });
        }
      });

    return () => {
      controller.abort();
    };
  }, []);

  // Auto-login logic with error handling and retry limits
  useEffect(() => {
    // Use centralized logout state management
    const isLoggedOutFromState = logoutState.isManuallyLoggedOut();
    const hasLoggedOutParam = logoutState.hasLogoutUrlParams();

    // Update local state if needed
    if (isLoggedOutFromState !== isManuallyLoggedOut) {
      setIsManuallyLoggedOut(isLoggedOutFromState);
    }

    // Log the current state for debugging
    console.log('[Auth] Auto-login check:', {
      hasAuthConfig: !!authConfig,
      isAuthDisabled: authConfig?.isAuthDisabled,
      autoLogin: authConfig?.autoLogin,
      hasSession: !!extendedSession,
      isSessionLoading,
      hasTriedAutoLogin,
      hasAuthError: !!authError,
      retryCount,
      maxRetries,
      isManuallyLoggedOut,
      isLoggedOutFromState,
      hasLoggedOutParam,
      currentPath:
        typeof window !== 'undefined' ? window.location.pathname : 'unknown',
    });

    // Extra protection: never auto-login if on logout page
    const isOnLogoutPage =
      typeof window !== 'undefined' &&
      window.location.pathname === '/auth/logged-out';
    if (isOnLogoutPage) {
      console.log('[Auth] Blocking auto-login: on logout page');
      return;
    }

    if (
      authConfig &&
      !authConfig.isAuthDisabled &&
      authConfig.autoLogin &&
      !extendedSession &&
      !isSessionLoading &&
      !hasTriedAutoLogin &&
      !authError &&
      retryCount < maxRetries &&
      !isManuallyLoggedOut && // Don't auto-login if user manually logged out (local state)
      !isLoggedOutFromState && // Don't auto-login if logged out (utility state)
      !hasLoggedOutParam // Don't auto-login if coming from logout redirect (URL)
    ) {
      setHasTriedAutoLogin(true);
      setRetryCount((prev) => prev + 1);

      // Map auth process to provider ID - 'azure' maps to 'nvlogin' provider
      const providerId =
        authConfig.authProcess === 'azure' ? 'nvlogin' : authConfig.authProcess;

      signIn(providerId, {
        callbackUrl: '/',
        redirect: true,
      }).catch((error) => {
        setAuthError(`Auto-login failed: ${error.message || 'Unknown error'}`);
      });
    }

    // If we've exceeded max retries, stop trying
    if (retryCount >= maxRetries && !extendedSession && authConfig?.autoLogin) {
      setAuthError('Maximum login attempts exceeded. Please try manually.');
      setHasTriedAutoLogin(true);
    }
  }, [
    authConfig,
    extendedSession,
    isSessionLoading,
    hasTriedAutoLogin,
    authError,
    retryCount,
<<<<<<< HEAD
  ]); // Debug logging for troubleshooting
=======
    isManuallyLoggedOut,
  ]);

  // Debug logging for troubleshooting
>>>>>>> 9f474aaf
  useEffect(() => {
    if (authConfig) {
      console.log('[Auth] Current state:', {
        autoLogin: authConfig.autoLogin,
        isAuthDisabled: authConfig.isAuthDisabled,
        hasSession: !!extendedSession,
        sessionStatus: status,
        isLoading,
        hasTriedAutoLogin,
        authError,
<<<<<<< HEAD
=======
      });
    }
  }, [
    authConfig,
    extendedSession,
    status,
    isLoading,
    hasTriedAutoLogin,
    authError,
  ]);

  // Custom federated sign-out handler
  const logout = async () => {
    try {
      console.log('[Auth] Starting comprehensive sign-out process');

      // Store ID token before clearing session - this is critical!
      const idToken = (extendedSession as { idToken?: string })?.idToken;
      console.log('[Auth] ID Token available for logout:', !!idToken);

      if (typeof window !== 'undefined') {
        // Set logout flag FIRST and ensure it's persistent
        console.log('[Auth] Setting persistent logout state');
        logoutState.setManuallyLoggedOut();
        setIsManuallyLoggedOut(true);

        // Store logout state in multiple places for redundancy
        localStorage.setItem('user_manually_logged_out', 'true');
        localStorage.setItem('logout_timestamp', Date.now().toString());
        sessionStorage.setItem('logout_in_progress', 'true');

        // Perform comprehensive token and session cleanup
        console.log(
          '[Auth] Starting comprehensive cleanup (preserving logout state)'
        );
        await performCompleteLogoutCleanup();

        // Verify logout state is still set after cleanup
        if (localStorage.getItem('user_manually_logged_out') !== 'true') {
          console.warn(
            '[Auth] Logout state was cleared during cleanup, restoring...'
          );
          logoutState.setManuallyLoggedOut();
        }

        // Clear the NextAuth session explicitly
        console.log('[Auth] Clearing NextAuth session');
        await signOut({ redirect: false });

        // Ensure logout state persists after signOut
        logoutState.setManuallyLoggedOut();

        // Perform background federated logout (no redirect)
        if (idToken) {
          console.log('[Auth] Performing background federated logout');
          try {
            await fetch(
              `/api/auth/provider-sign-out?idToken=${encodeURIComponent(idToken)}&background=true`
            );
          } catch (error) {
            console.warn('[Auth] Background federated logout failed:', error);
          }
        }

        // Final verification of logout state before redirect
        console.log('[Auth] Final logout state verification');
        logoutState.setManuallyLoggedOut();
        console.log(
          '[Auth] Logout state before redirect:',
          localStorage.getItem('user_manually_logged_out')
        );

        // Redirect to logged out page
        console.log('[Auth] Redirecting to logged out page');
        window.location.href = '/auth/logged-out';
      }
    } catch (error) {
      console.error('[Auth] Error during federated sign-out:', error);
      // Fallback: comprehensive cleanup and redirect
      if (typeof window !== 'undefined') {
        // Force comprehensive cleanup on error
        logoutState.setManuallyLoggedOut();
        setIsManuallyLoggedOut(true);

        try {
          await performCompleteLogoutCleanup();
        } catch (cleanupError) {
          console.error('[Auth] Fallback cleanup failed:', cleanupError);
        }

        window.location.href = '/auth/logged-out';
      }
    }
  };

  // Manual login function to clear logout state and initiate login
  const login = async () => {
    try {
      console.log('[Auth] Manual login initiated');

      // Clear logout flags
      logoutState.clearLogoutState();

      // Reset auth state
      setAuthError(null);
      setRetryCount(0);
      setHasTriedAutoLogin(false);
      setIsManuallyLoggedOut(false);

      // Initiate sign in with prompt to ensure account selection
      const providerId =
        authConfig?.authProcess === 'azure'
          ? 'nvlogin'
          : authConfig?.authProcess || 'nvlogin';

      // Force account selection to prevent auto-login with previous credentials
      await signIn(providerId, {
        callbackUrl: '/',
        redirect: true,
        // Add prompt parameter to force account selection
        prompt: 'select_account',
>>>>>>> 9f474aaf
      });
    } catch (error) {
      console.error('[Auth] Manual login failed:', error);
      setAuthError(
        `Login failed: ${error instanceof Error ? error.message : 'Unknown error'}`
      );
    }
<<<<<<< HEAD
  }, [
    authConfig,
    extendedSession,
    status,
    isLoading,
    hasTriedAutoLogin,
    authError,
  ]);
=======
  };
>>>>>>> 9f474aaf

  return {
    session: extendedSession,
    authProcess: 'azure', // Simplified to always return azure
    autoLogin: authConfig?.autoLogin || false,
    isAuthDisabled: authConfig?.isAuthDisabled || false,
    isLoading,
    authError,
    retryCount,
<<<<<<< HEAD
=======
    logout,
    login,
>>>>>>> 9f474aaf
  };
}

export function AuthProvider({
  children,
}: {
  readonly children: React.ReactNode;
}) {
  const auth = useAuthInternal();

  return <AuthContext.Provider value={auth}>{children}</AuthContext.Provider>;
}

export function SuspenseAuthProvider({
  children,
}: {
  readonly children: React.ReactNode;
}) {
  return (
    <Suspense fallback={null}>
      <AuthProvider>{children}</AuthProvider>
    </Suspense>
  );
}

export function useAuth(): AuthContextType {
  const context = useContext(AuthContext);
  if (!context) {
    throw new Error(
      'useAuth must be used within an AuthProvider component. Please wrap your component with SuspenseAuthProvider.'
    );
  }
  return context;
}<|MERGE_RESOLUTION|>--- conflicted
+++ resolved
@@ -8,13 +8,9 @@
   useState,
 } from 'react';
 import type { Session } from 'next-auth';
-<<<<<<< HEAD
-import { useSession, signIn } from 'next-auth/react';
-=======
 import { useSession, signIn, signOut } from 'next-auth/react';
 import { logoutState } from '@/lib/utils/logout-state';
 import { performCompleteLogoutCleanup } from '@/lib/utils/token-cleanup';
->>>>>>> 9f474aaf
 
 interface AuthConfig {
   authProcess: string;
@@ -219,14 +215,10 @@
     hasTriedAutoLogin,
     authError,
     retryCount,
-<<<<<<< HEAD
-  ]); // Debug logging for troubleshooting
-=======
     isManuallyLoggedOut,
   ]);
 
   // Debug logging for troubleshooting
->>>>>>> 9f474aaf
   useEffect(() => {
     if (authConfig) {
       console.log('[Auth] Current state:', {
@@ -237,8 +229,6 @@
         isLoading,
         hasTriedAutoLogin,
         authError,
-<<<<<<< HEAD
-=======
       });
     }
   }, [
@@ -360,7 +350,6 @@
         redirect: true,
         // Add prompt parameter to force account selection
         prompt: 'select_account',
->>>>>>> 9f474aaf
       });
     } catch (error) {
       console.error('[Auth] Manual login failed:', error);
@@ -368,18 +357,7 @@
         `Login failed: ${error instanceof Error ? error.message : 'Unknown error'}`
       );
     }
-<<<<<<< HEAD
-  }, [
-    authConfig,
-    extendedSession,
-    status,
-    isLoading,
-    hasTriedAutoLogin,
-    authError,
-  ]);
-=======
   };
->>>>>>> 9f474aaf
 
   return {
     session: extendedSession,
@@ -389,11 +367,8 @@
     isLoading,
     authError,
     retryCount,
-<<<<<<< HEAD
-=======
     logout,
     login,
->>>>>>> 9f474aaf
   };
 }
 

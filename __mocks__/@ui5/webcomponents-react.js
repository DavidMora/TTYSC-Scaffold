--- conflicted
+++ resolved
@@ -81,8 +81,6 @@
   }
 );
 DatePicker.displayName = 'DatePicker';
-<<<<<<< HEAD
-=======
 
 // Simple DateRangePicker mock that behaves like a text input and emits UI5-style events
 const DateRangePicker = React.forwardRef(
@@ -109,7 +107,6 @@
   }
 );
 DateRangePicker.displayName = 'DateRangePicker';
->>>>>>> 9f474aaf
 
 const Dialog = React.forwardRef(
   (

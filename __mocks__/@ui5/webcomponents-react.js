import React from "react";
import { AnalyticalTable } from "./AnalyticalTable";

const Button = React.forwardRef(
  (
    { icon, endIcon, className, onClick, children, disabled, ...props },
    ref
  ) => {
    const { endIcon: _endIcon, ...restProps } = props;
    const handleClick = (e) => {
      // Always call onClick even if disabled (for testing purposes)
      if (onClick) {
        onClick(e);
      }
    };
    return (
      <button
        ref={ref}
        className={className}
        onClick={handleClick}
        disabled={disabled}
        data-testid={props["data-testid"] ?? "ui5-button"}
        {...restProps}
      >
        {icon && <span data-testid="ui5-icon">{icon}</span>}
        {children}
        {endIcon && <span data-testid="ui5-end-icon">{endIcon}</span>}
      </button>
    );
  }
);
Button.displayName = "Button";

const Card = React.forwardRef(
  ({ children, className, onClick, header, ...props }, ref) => (
    <div
      ref={ref}
      className={className}
      onClick={onClick}
      data-testid="ui5-card"
      {...props}
    >
      {header}

      {children}
    </div>
  )
);
Card.displayName = "Card";

const ComboBox = React.forwardRef(({ children, ...props }, ref) => (
  <select ref={ref} data-testid="ui5-combobox" {...props}>
    {children}
  </select>
));
ComboBox.displayName = "ComboBox";

const DatePicker = React.forwardRef(
  ({ placeholder, maxDate, minDate, ...props }, ref) => (
    <input
      ref={ref}
      type="date"
      placeholder={placeholder}
      data-testid="ui5-datepicker"
      min={minDate}
      max={maxDate}
      {...props}
    />
  )
);
DatePicker.displayName = "DatePicker";

const Dialog = React.forwardRef(
  ({ open, header, children, className, style, footer, onClose }, ref) =>
    open ? (
      <div
        ref={ref}
        data-testid="ui5-dialog"
        className={className}
        style={style}
        onClick={() => onClose?.()}
      >
        <div>{header}</div>
        <div>{children}</div>
        <div>{footer}</div>
      </div>
    ) : null
);
Dialog.displayName = "Dialog";

const Label = ({ children, className }) => (
  <label className={className} data-testid="ui5-label">
    {children}
  </label>
);
Label.displayName = "Label";

const FlexBox = React.forwardRef(
  (
    { children, className, direction, alignItems, justifyContent, ...props },
    ref
  ) => (
    <div
      ref={ref}
      className={className}
      style={{
        display: "flex",
        flexDirection:
          direction === "Column" || direction === "column" ? "column" : "row",
        alignItems:
          alignItems === "Center"
            ? "center"
            : alignItems === "Start"
            ? "flex-start"
            : alignItems === "End"
            ? "flex-end"
            : undefined,
        justifyContent:
          justifyContent === "Center"
            ? "center"
            : justifyContent === "SpaceBetween"
            ? "space-between"
            : justifyContent === "SpaceAround"
            ? "space-around"
            : undefined,
        ...props.style,
      }}
      data-testid={"ui5-flexbox"}
      data-direction={direction}
      {...props}
    >
      {children}
    </div>
  )
);
FlexBox.displayName = "FlexBox";

const Form = React.forwardRef(({ children, className }, ref) => (
  <div ref={ref} className={className} data-testid="ui5-form-layout">
    {children}
  </div>
));
Form.displayName = "Form";

const Input = React.forwardRef(({ placeholder, maxlength, onInput, onChange, ...props }, ref) => {
  const handleInput = (event) => {
    if (onInput) {
      onInput({ target: { value: event.target.value } });
    }
    if (onChange) {
      onChange({ target: { value: event.target.value } });
    }
  };

  return (
    <input
      ref={ref}
      placeholder={placeholder}
      maxLength={maxlength}
      data-testid="ui5-input"
      onChange={handleInput}
      {...props}
    />
  );
});
Input.displayName = "Input";

const List = ({ children, className }) => (
  <ul className={className} data-testid="ui5-list">
    {children}
  </ul>
);
List.displayName = "List";

const ListItem = ({ children, onClick, ...props }) => (
  <li onClick={onClick} data-testid="ui5-list-item" {...props}>
    {children}
  </li>
);
ListItem.displayName = "ListItem";

const ListItemCustom = ({ children, className, onClick }) => (
  <li
    className={className}
    data-testid="ui5-list-item-custom"
    onClick={onClick}
  >
    {children}
  </li>
);
ListItemCustom.displayName = "ListItemCustom";

const ListItemStandard = ({ children, className, onClick, ...props }) => (
  <li
    className={className}
    data-testid="ui5-list-item-standard"
    onClick={onClick}
    {...props}
  >
    {children}
  </li>
);
ListItemStandard.displayName = "ListItemStandard";

const Popover = ({
  children,
  open,
  className,
  header,
  onClose,
  horizontalAlign: _horizontalAlign,
  hideArrow: _hideArrow,
  verticalAlign: _verticalAlign,
  placement: _placement,
  opener: _opener,
  ...props
}) => {
  const [isOpen, setIsOpen] = React.useState(open);

  React.useEffect(() => {
    setIsOpen(open);
  }, [open]);

  return isOpen ? (
    <div
      className={className}
      data-testid="ui5-popover"
      onClick={() => {
        onClose?.();
        setIsOpen(false);
      }}
      {...props}
    >
      <div data-testid="ui5-popover-header">{header}</div>
      <div data-testid="ui5-popover-content">{children}</div>
    </div>
  ) : null;
};
Popover.displayName = "Popover";

const MultiComboBox = React.forwardRef(
  ({ children, placeholder, onSelectionChange, value = [], ...props }, ref) => {
    const handleChange = (event) => {
      const selectedOptions = Array.from(event.target.selectedOptions).map(
        (opt) => ({
          text: opt.value,
        })
      );
      onSelectionChange?.({ detail: { items: selectedOptions } });
    };

    const selectedValues =
      value && Array.isArray(value)
        ? value
        : React.Children.toArray(children)
            .filter((child) => child.props && child.props.selected)
            .map((child) => child.props.text);

    return (
      <select
        multiple
        ref={ref}
        data-testid="ui5-multi-combobox"
        placeholder={placeholder}
        value={selectedValues}
        onChange={handleChange}
        {...props}
      >
        {React.Children.map(children, (child) =>
          React.cloneElement(child, {
            selected: undefined,
          })
        )}
      </select>
    );
  }
);
MultiComboBox.displayName = "MultiComboBox";

const MultiComboBoxItem = ({ text }) => <option value={text}>{text}</option>;
MultiComboBoxItem.displayName = "MultiComboBoxItem";

const Tag = ({ children }) => <div data-testid="ui5-tag">{children}</div>;
Tag.displayName = "Tag";

const Grid = ({ children }) => <div data-testid="ui5-grid">{children}</div>;

export const Select = ({ children, value, onChange, valueState, ...props }) => {
  const handleChange = (event) => {
    const selectedValue = event.target.value;
    if (onChange) {
      const selectedOption = React.Children.toArray(children).find(
        (child) => child.props && child.props.value === selectedValue
      );
      // The component expects selectedOption.value, so we create a plain object
      const selectedOptionValue = selectedOption
        ? {
            value: selectedOption.props.value,
            text: selectedOption.props.children,
          }
        : { value: selectedValue === "nullish-test" ? null : selectedValue };

      onChange({ detail: { selectedOption: selectedOptionValue } });
    }
  };

  return (
    <select
      data-testid="select"
      value={value}
      onChange={handleChange}
      data-state={valueState}
      {...props}
    >
      {children}
    </select>
  );
};

Select.displayName = "Select";

export const Option = ({ children, value, ...props }) => (
  <option value={value} {...props}>
    {children}
  </option>
);

Option.displayName = "Option";

<<<<<<< HEAD
const Table = ({ children, className, features, overflowMode, headerRow }) => (
  <div
    className={className}
    role="table"
    data-testid="ui5-table"
    data-overflow-mode={overflowMode}
  >
    {headerRow}
    {features}
    {children}
  </div>
);
=======
const Table = ({ children, className, features, overflowMode, headerRow, noDataText }) => {
  // Check if there are any table rows in children
  const hasTableRows = React.Children.toArray(children).some(child => 
    React.isValidElement(child) && child.type?.displayName === "TableRow"
  );
  
  return (
    <div 
      className={className} 
      role="table" 
      data-testid="ui5-table"
      data-overflow-mode={overflowMode}
    >
      {headerRow}
      {features}
      {children}
      {!hasTableRows && noDataText && (
        <div data-testid="ui5-table-row">
          <div data-testid="ui5-table-cell">
            <span data-testid="ui5-text">{noDataText}</span>
            <br />
            <span data-testid="ui5-text">Try adjusting your search terms</span>
          </div>
        </div>
      )}
    </div>
  );
};
>>>>>>> 39e1c9ff
Table.displayName = "Table";

const TableHeaderRow = ({ children, sticky, ...props }) => (
  <div
    className={props.className}
    role="rowheader"
    data-testid="ui5-table-header-row"
    data-sticky={sticky}
  >
    {children}
  </div>
);
TableHeaderRow.displayName = "TableHeaderRow";

const TableHeaderCell = ({
  children,
  className,
  horizontalAlign,
  minWidth,
  maxWidth,
  onClick,
  ...props
}) => (
  <div
    className={className}
    style={{
      textAlign: horizontalAlign?.toLowerCase(),
      minWidth,
      maxWidth,
    }}
    onClick={onClick}
    role="columnheader"
    data-testid="ui5-table-header-cell"
    data-key={props.key}
  >
    {children}
  </div>
);
TableHeaderCell.displayName = "TableHeaderCell";

const TableRow = ({ children, className, style, rowKey, ...props }) => {
  const uiRowKey = props["data-ui5-row-key"] || rowKey;
  return (
    <div
      className={className}
      role="row"
      style={style}
      data-testid="ui5-table-row"
      data-ui5-row-key={uiRowKey}
      data-key={props.key}
    >
      {children}
    </div>
  );
};
TableRow.displayName = "TableRow";

const TableCell = ({ children, className, ...props }) => (
  <div
    className={className}
    role="cell"
    data-testid="ui5-table-cell"
    data-key={props.key}
  >
    {children}
  </div>
);
TableCell.displayName = "TableCell";

const TableSelectionMulti = ({ behavior, ...props }) => (
  <div
    data-testid="ui5-table-selection-multi"
    data-behavior={behavior}
    data-key={props.key}
  />
);
TableSelectionMulti.displayName = "TableSelectionMulti";

const TableGrowing = ({ mode, ...props }) => (
  <div data-testid="ui5-table-growing" data-mode={mode} data-key={props.key} />
);
TableGrowing.displayName = "TableGrowing";

const Icon = React.forwardRef(({ name, className, ...props }, ref) => (
  <span ref={ref} className={className} data-testid="ui5-icon" {...props}>
    {name}
  </span>
));
Icon.displayName = "Icon";

const RadioButton = React.forwardRef(
  (
    {
      checked,
      onChange,
      value,
      name,
      className,
      children,
      text,
      style,
      ...props
    },
    ref
  ) => {
    return (
      <label
        className={className}
        style={{
          display: "inline-flex",
          alignItems: "center",
          cursor: "pointer",
          ...style,
        }}
      >
        <input
          ref={ref}
          type="radio"
          checked={checked}
          onChange={onChange}
          value={value}
          name={name}
          data-testid="ui5-radio-button"
          {...props}
        />
        <span style={{ marginLeft: 4 }}>{text || children}</span>
      </label>
    );
  }
);
RadioButton.displayName = "RadioButton";

const Switch = React.forwardRef(({ name, className, ...props }, ref) => (
  <label className={className}>
    <input type="checkbox" name={name} ref={ref} {...props} />
    <span className="slider round"></span>
  </label>
));
Switch.displayName = "Switch";

// Toolbar components
const Toolbar = React.forwardRef(
  ({ children, className, style, ...props }, ref) => (
    <div
      ref={ref}
      className={className}
      style={style}
      data-testid="ui5-toolbar"
      {...props}
    >
      {children}
    </div>
  )
);
Toolbar.displayName = "Toolbar";

const ToolbarSpacer = React.forwardRef(({ ...props }, ref) => (
  <div
    ref={ref}
    data-testid="ui5-toolbar-spacer"
    style={{ flex: 1 }}
    {...props}
  />
));
ToolbarSpacer.displayName = "ToolbarSpacer";

const ToolbarSeparator = React.forwardRef(({ ...props }, ref) => (
  <div
    ref={ref}
    data-testid="ui5-toolbar-separator"
    style={{
      width: "1px",
      backgroundColor: "var(--sapToolbar_SeparatorColor)",
      margin: "0 8px",
    }}
    {...props}
  />
));
ToolbarSeparator.displayName = "ToolbarSeparator";

const ToolbarButton = React.forwardRef(
  ({ design, icon, onClick, children, ...props }, ref) => (
    <button
      ref={ref}
      onClick={onClick}
      data-testid="ui5-toolbar-button"
      data-design={design}
      data-icon={icon}
      style={{
        background: "transparent",
        border: "none",
        padding: "8px",
        cursor: "pointer",
      }}
      {...props}
    >
      {icon && <span data-testid="ui5-icon">{icon}</span>}
      {children}
    </button>
  )
);
ToolbarButton.displayName = "ToolbarButton";

// Menu components
const Menu = React.forwardRef(
  ({ children, open, onClose, opener, horizontalAlign, ...props }, ref) => {
    const [isOpen, setIsOpen] = React.useState(open);

    React.useEffect(() => {
      setIsOpen(open);
    }, [open]);

    const handleClose = () => {
      setIsOpen(false);
      onClose?.();
    };

    return isOpen ? (
      <div
        ref={ref}
        data-testid="ui5-menu"
        data-horizontal-align={horizontalAlign}
        onClick={handleClose}
        style={{
          position: "absolute",
          backgroundColor: "white",
          border: "1px solid #ccc",
          borderRadius: "4px",
          boxShadow: "0 2px 8px rgba(0,0,0,0.1)",
          zIndex: 1000,
          minWidth: "120px",
        }}
        {...props}
      >
        {children}
      </div>
    ) : null;
  }
);
Menu.displayName = "Menu";

const MenuItem = React.forwardRef(
  ({ children, icon, text, onClick, disabled, ...props }, ref) => {
    const handleClick = (e) => {
      if (!disabled && onClick) {
        onClick(e);
      }
    };

    return (
      <button
        ref={ref}
        onClick={handleClick}
        disabled={disabled}
        data-testid="ui5-menu-item"
        data-icon={icon}
        data-text={text}
        style={{
          width: "100%",
          padding: "8px 12px",
          border: "none",
          background: "transparent",
          textAlign: "left",
          cursor: disabled ? "not-allowed" : "pointer",
          opacity: disabled ? 0.5 : 1,
          display: "flex",
          alignItems: "center",
          gap: "8px",
        }}
        {...props}
      >
        {icon && <span data-testid="ui5-icon">{icon}</span>}
        {text || children}
      </button>
    );
  }
);
MenuItem.displayName = "MenuItem";

// Improved Tab Component
const Tab = ({ text, selected, children, onClick, "data-key": dataKey }) => (
  <div
    data-selected={selected}
    data-label={text}
    data-key={dataKey}
    onClick={onClick}
    data-testid="ui5-tab"
    style={{
      display: selected ? "block" : "none",
    }}
  >
    <label style={{ display: "none" }}>{text}</label>
    {selected && children}
  </div>
);
Tab.displayName = "Tab";

// Improved TabContainer Component
const TabContainer = ({ children, className, onTabSelect }) => {
  const [selectedTabIndex, setSelectedTabIndex] = React.useState(0);

  const tabs = React.Children.toArray(children);

  const handleTabClick = (index) => {
    setSelectedTabIndex(index);
    if (onTabSelect) {
      onTabSelect({
        detail: {
          tabIndex: index,
          tab: tabs[index],
        },
      });
    }
  };

  return (
    <div
      className={className}
      data-testid="ui5-tab-container"
      style={{ display: "flex", flexDirection: "column", height: "100%" }}
    >
      {/* Tab Headers */}
      <div
        data-testid="ui5-tab-headers"
        style={{
          display: "flex",
          borderBottom: "1px solid #e0e0e0",
          backgroundColor: "#f5f5f5",
          flexShrink: 0,
        }}
      >
        {tabs.map((tab, index) => (
          <button
            key={index}
            data-testid={`ui5-tab-header-${index}`}
            onClick={() => handleTabClick(index)}
            style={{
              padding: "12px 24px",
              border: "none",
              backgroundColor:
                selectedTabIndex === index ? "#fff" : "transparent",
              borderBottom:
                selectedTabIndex === index
                  ? "2px solid #0070f3"
                  : "2px solid transparent",
              cursor: "pointer",
              fontWeight: selectedTabIndex === index ? "bold" : "normal",
              color: selectedTabIndex === index ? "#0070f3" : "#666",
              transition: "all 0.2s ease",
            }}
          >
            {tab.props.text}
          </button>
        ))}
      </div>

      {/* Tab Content */}
      <div
        data-testid="ui5-tab-content"
        style={{
          flex: 1,
          overflow: "auto",
          padding: "16px",
        }}
      >
        {tabs.map((tab, index) =>
          React.cloneElement(tab, {
            ...tab.props,
            selected: selectedTabIndex === index,
            key: index,
          })
        )}
      </div>
    </div>
  );
};
TabContainer.displayName = "TabContainer";

// Title Component with improved level handling
const Title = ({ children, level, className, ...props }) => {
  const Component =
    level === "H1"
      ? "h1"
      : level === "H2"
      ? "h2"
      : level === "H3"
      ? "h3"
      : level === "H4"
      ? "h4"
      : level === "H5"
      ? "h5"
      : level === "H6"
      ? "h6"
      : "div";

  return (
    <Component className={className} data-testid="ui5-title" {...props}>
      {children}
    </Component>
  );
};
Title.displayName = "Title";

const CardHeader = React.forwardRef(
  ({ avatar, titleText, subtitleText, className, ...props }, ref) => (
    <div
      ref={ref}
      className={className}
      data-testid="ui5-card-header"
      {...props}
    >
      <div data-testid="ui5-card-header-avatar">{avatar}</div>
      <div data-testid="ui5-card-header-title">{titleText}</div>
      <div data-testid="ui5-card-header-subtitle">{subtitleText}</div>
    </div>
  )
);
CardHeader.displayName = "CardHeader";

const Avatar = React.forwardRef(
  ({ initials, size, colorScheme, ...props }, ref) => (
    <div
      ref={ref}
      data-testid="ui5-avatar"
      data-size={size}
      data-color-scheme={colorScheme}
      {...props}
    >
      {initials}
    </div>
  )
);
Avatar.displayName = "Avatar";

const TextArea = React.forwardRef(
  ({ valueState, placeholder, className, ...props }, ref) => (
    <textarea
      ref={ref}
      placeholder={placeholder}
      className={className}
      data-state={valueState}
      data-testid="ui5-textarea"
      {...props}
    />
  )
);
TextArea.displayName = "TextArea";

module.exports = {
  AnalyticalTable,
  BusyIndicator: () => <div data-testid="ui5-busy-indicator" />,
  Button,
  Card,
  CheckBox: ({ children, ...props }) => (
    <button type="button" data-testid="ui5-checkbox" {...props}>
      {children}
    </button>
  ),
  ComboBox,
  ComboBoxItem: ({ text, additionalText }) => (
    <option value={text}>
      {text} {additionalText}
    </option>
  ),
  DatePicker,
  Dialog,
  FlexBox,
  Form,
  FormGroup: ({ children }) => (
    <div data-testid="ui5-form-group">{children}</div>
  ),
  FormItem: ({ children, labelContent }) => (
    <div data-testid="ui5-form-item">
      <label>{labelContent}</label>
      {children}
    </div>
  ),
  Input,
  Label: ({ children, className }) => (
    <span className={className}>{children}</span>
  ),
  Page: ({ children, ...props }) =>
    React.createElement(
      "div",
      { "data-testid": "ui5-page", ...props },
      children
    ),
  MessageStrip: ({ children, design, ...props }) =>
    React.createElement(
      "div",
      {
        "data-testid": "ui5-messagestrip",
        "data-design": design,
        ...props,
      },
      children
    ),
  ShellBar: ({
    children,
    primaryTitle,
    secondaryTitle,
    profile,
    onProfileClick,
    ...props
  }) => {
    return React.createElement(
      "div",
      {
        "data-testid": "ui5-shellbar",
        "data-primary-title": primaryTitle,
        "data-secondary-title": secondaryTitle,
        ...props,
      },
      React.createElement("h1", {}, primaryTitle),
      onProfileClick
        ? React.createElement(
            "button",
            {
              onClick: onProfileClick,
              "data-testid": "profile-avatar",
            },
            profile
          )
        : profile,
      children
    );
  },
  ShellBarItem: ({ onClick, text, icon, children, ...props }) => {
    return React.createElement(
      "button",
      {
        onClick: onClick,
        "data-testid": "ui5-shellbar-item",
        "data-icon": icon,
        "data-text": text,
        ...props,
      },
      text || children
    );
  },
  Avatar: ({ children, ...props }) =>
    React.createElement(
      "div",
      {
        "data-testid": "ui5-avatar",
        ...props,
      },
      children
    ),
  SideNavigation: ({ children, ...props }) =>
    React.createElement(
      "nav",
      {
        "data-testid": "ui5-side-navigation",
        ...props,
      },
      children
    ),
  SideNavigationItem: ({
    text,
    icon,
    selected,
    children,
    unselectable,
    ...props
  }) =>
    React.createElement(
      "div",
      {
        "data-testid": "ui5-side-navigation-item",
        "data-text": text,
        "data-icon": icon,
        "data-selected": selected,
        ...props,
      },
      children
    ),
  SideNavigationSubItem: ({ text, ...props }) =>
    React.createElement("div", {
      "data-testid": "ui5-side-navigation-sub-item",
      "data-text": text,
      ...props,
    }),
  Panel: ({
    headerText,
    children,
    collapsed,
    onToggle,
    noAnimation,
    ...props
  }) =>
    React.createElement(
      "button",
      {
        type: "button",
        "data-testid": "ui5-panel",
        "data-header-text": headerText,
        "data-collapsed": collapsed ? "true" : "false",
        onClick: onToggle ? () => onToggle() : undefined,
        style: {
          border: "none",
          background: "none",
          padding: 0,
          width: "100%",
          textAlign: "left",
        },
        ...props,
      },
      children
    ),
  Link: ({ href, children, ...props }) =>
    React.createElement(
      "a",
      {
        "data-testid": "ui5-link",
        href,
        ...props,
      },
      children
    ),
  Select,
  Tab,
  TabContainer,
  Tag,
  Text: ({ children, className, style, ...props }) => (
    <span className={className} style={style} {...props} data-testid="ui5-text">
      {children?.toString()}
    </span>
  ),
  TextArea,
  ThemeProvider: ({ children }) => <>{children}</>,
  Title,
  Icon,
  Table,
  TableHeaderRow,
  TableHeaderCell,
  TableRow,
  TableCell,
  TableSelectionMulti,
  TableGrowing,
  List,
  ListItemCustom,
  ListItemStandard,
  Option,
  Popover,
  MultiComboBox,
  MultiComboBoxItem,
  RadioButton,
  Switch,
  Toolbar,
  ToolbarSpacer,
  ToolbarSeparator,
  ToolbarButton,
  Menu,
  MenuItem,
  CardHeader,
  Grid,
  FlexBoxDirection: {
    Column: "column",
    Row: "row",
  },
  FlexBoxJustifyContent: {
    SpaceBetween: "space-between",
    Center: "center",
    Start: "start",
    End: "end",
    SpaceAround: "SpaceAround",
  },
  FlexBoxAlignItems: {
    Center: "center",
    Start: "start",
    End: "end",
    Stretch: "stretch",
  },
  FlexBoxWrap: {
    Wrap: "wrap",
    NoWrap: "nowrap",
  },
};<|MERGE_RESOLUTION|>--- conflicted
+++ resolved
@@ -142,27 +142,29 @@
 ));
 Form.displayName = "Form";
 
-const Input = React.forwardRef(({ placeholder, maxlength, onInput, onChange, ...props }, ref) => {
-  const handleInput = (event) => {
-    if (onInput) {
-      onInput({ target: { value: event.target.value } });
-    }
-    if (onChange) {
-      onChange({ target: { value: event.target.value } });
-    }
-  };
-
-  return (
-    <input
-      ref={ref}
-      placeholder={placeholder}
-      maxLength={maxlength}
-      data-testid="ui5-input"
-      onChange={handleInput}
-      {...props}
-    />
-  );
-});
+const Input = React.forwardRef(
+  ({ placeholder, maxlength, onInput, onChange, ...props }, ref) => {
+    const handleInput = (event) => {
+      if (onInput) {
+        onInput({ target: { value: event.target.value } });
+      }
+      if (onChange) {
+        onChange({ target: { value: event.target.value } });
+      }
+    };
+
+    return (
+      <input
+        ref={ref}
+        placeholder={placeholder}
+        maxLength={maxlength}
+        data-testid="ui5-input"
+        onChange={handleInput}
+        {...props}
+      />
+    );
+  }
+);
 Input.displayName = "Input";
 
 const List = ({ children, className }) => (
@@ -327,30 +329,24 @@
 
 Option.displayName = "Option";
 
-<<<<<<< HEAD
-const Table = ({ children, className, features, overflowMode, headerRow }) => (
-  <div
-    className={className}
-    role="table"
-    data-testid="ui5-table"
-    data-overflow-mode={overflowMode}
-  >
-    {headerRow}
-    {features}
-    {children}
-  </div>
-);
-=======
-const Table = ({ children, className, features, overflowMode, headerRow, noDataText }) => {
+const Table = ({
+  children,
+  className,
+  features,
+  overflowMode,
+  headerRow,
+  noDataText,
+}) => {
   // Check if there are any table rows in children
-  const hasTableRows = React.Children.toArray(children).some(child => 
-    React.isValidElement(child) && child.type?.displayName === "TableRow"
+  const hasTableRows = React.Children.toArray(children).some(
+    (child) =>
+      React.isValidElement(child) && child.type?.displayName === "TableRow"
   );
-  
+
   return (
-    <div 
-      className={className} 
-      role="table" 
+    <div
+      className={className}
+      role="table"
       data-testid="ui5-table"
       data-overflow-mode={overflowMode}
     >
@@ -369,7 +365,6 @@
     </div>
   );
 };
->>>>>>> 39e1c9ff
 Table.displayName = "Table";
 
 const TableHeaderRow = ({ children, sticky, ...props }) => (

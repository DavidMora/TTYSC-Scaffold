--- conflicted
+++ resolved
@@ -156,16 +156,9 @@
   // eslint-disable-next-line @typescript-eslint/no-explicit-any
 } as any;
 
-<<<<<<< HEAD
 // Mock 'marked' ESM module (avoid transforming node_modules ESM in Jest)
 jest.mock('marked', () => ({
   marked: {
     parse: (content: string) => content, // return raw content (sufficient for tests)
   },
-}));
-=======
-// Polyfill TextEncoder/TextDecoder for jsdom + jsdom dependencies
-import { TextEncoder, TextDecoder } from 'util';
-global.TextEncoder = TextEncoder;
-global.TextDecoder = TextDecoder as unknown as typeof globalThis.TextDecoder;
->>>>>>> 28b82d07
+}));
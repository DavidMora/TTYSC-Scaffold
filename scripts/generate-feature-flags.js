--- conflicted
+++ resolved
@@ -45,24 +45,9 @@
 };
 
 Object.keys(DEFAULT_FLAGS).forEach((key) => {
-<<<<<<< HEAD
-  // Use proper naming convention: FEATURE_FLAG_ENABLE_AUTHENTICATION
-  const envKey = `FEATURE_FLAG_${key.toUpperCase().replace('AUTHENTICATION', 'AUTHENTICATION')}`;
-  // For enableAuthentication, use FEATURE_FLAG_ENABLE_AUTHENTICATION
-  const properEnvKey =
-    key === 'enableAuthentication'
-      ? 'FEATURE_FLAG_ENABLE_AUTHENTICATION'
-      : envKey;
-
-  const envValue = process.env[properEnvKey];
-
-  if (envValue !== undefined) {
-    flags[key] = envValue.toLowerCase() === 'true';
-=======
   const envKey = ENV_KEYS[key];
   if (envKey) {
     flags[key] = handleEnvFlag(key, envKey, DEFAULT_FLAGS[key]);
->>>>>>> 9f474aaf
   } else {
     flags[key] = DEFAULT_FLAGS[key];
   }
@@ -128,16 +113,9 @@
 let envUpdated = false;
 Object.keys(DEFAULT_FLAGS).forEach((key) => {
   // Use proper naming convention
-<<<<<<< HEAD
-  const properEnvKey =
-    key === 'enableAuthentication'
-      ? 'FEATURE_FLAG_ENABLE_AUTHENTICATION'
-      : `FEATURE_FLAG_${key.toUpperCase()}`;
-=======
   let properEnvKey;
 
   properEnvKey = ENV_KEYS[key] ?? `FEATURE_FLAG_${key.toUpperCase()}`;
->>>>>>> 9f474aaf
 
   if (!envContent.includes(properEnvKey)) {
     envContent += `\n# Feature Flag: ${key}\n${properEnvKey}=${flags[key]}\n`;

#!/usr/bin/env node

const fs = require('fs');
const path = require('path');

// Load environment variables from .env.local
require('dotenv').config({ path: '.env.local' });

/**
 * Generates feature-flags.json from environment variables
 * Places the file in src/ for import compatibility and public/ for client access
 * This script runs during the build process to create the feature flags file
 * from environment variables, ensuring compatibility with Vercel and other platforms
 */

// Define default flags (must match DEFAULT_FLAGS in feature-flags.ts)
const DEFAULT_FLAGS = {
  enableAuthentication: true,
<<<<<<< HEAD
  FF_Chat_Analysis_Screen: true,
  FF_Full_Page_Navigation: true,
  FF_Side_NavBar: true,
  FF_Modals: true,
  FF_Raw_Data_Navigation: false,
=======
  FF_CHAT_ANALYSIS_SCREEN: true,
  FF_FULL_PAGE_NAVIGATION: true,
  FF_SIDE_NAVBAR: true,
  FF_MODALS: true,
  FF_RAW_DATA_NAVIGATION: false,
>>>>>>> 66a190e5
};

// Helper function for handling environment variables with legacy fallbacks
const handleEnvFlag = (key, preferredKey, legacyKey, defaultValue) => {
  // Check preferred key first
  let envValue = process.env[preferredKey];

  // Fall back to legacy key if preferred is not set
  if (envValue === undefined && legacyKey) {
    envValue = process.env[legacyKey];
  }

  if (envValue !== undefined) {
    return envValue.toLowerCase() === 'true';
  } else {
    // Set both preferred and legacy keys for consistency
    process.env[preferredKey] = String(defaultValue);
    if (legacyKey) {
      process.env[legacyKey] = String(defaultValue);
    }
    return defaultValue;
  }
};

// Generate flags from environment variables
const flags = {};

const ENV_KEYS = {
  enableAuthentication: [
    'FEATURE_FLAG_ENABLE_AUTHENTICATION',
    'ENABLE_AUTHENTICATION',
  ],
<<<<<<< HEAD
  FF_Chat_Analysis_Screen: [
    'FEATURE_FLAG_FF_CHAT_ANALYSIS_SCREEN',
    'FF_CHAT_ANALYSIS_SCREEN',
  ],
  FF_Full_Page_Navigation: [
    'FEATURE_FLAG_FF_FULL_PAGE_NAVIGATION',
    'FF_FULL_PAGE_NAVIGATION',
  ],
  FF_Side_NavBar: ['FEATURE_FLAG_FF_SIDE_NAVBAR', 'FF_SIDE_NAVBAR'],
  FF_Modals: ['FEATURE_FLAG_FF_MODALS', 'FF_MODALS'],
  FF_Raw_Data_Navigation: ['FEATURE_FLAG_RAW_DATA_NAVIGATION'],
=======
  FF_CHAT_ANALYSIS_SCREEN: ['FF_CHAT_ANALYSIS_SCREEN'],
  FF_FULL_PAGE_NAVIGATION: ['FF_FULL_PAGE_NAVIGATION'],
  FF_SIDE_NAVBAR: ['FF_SIDE_NAVBAR'],
  FF_MODALS: ['FF_MODALS'],
  FF_RAW_DATA_NAVIGATION: ['FF_RAW_DATA_NAVIGATION'],
>>>>>>> 66a190e5
};

Object.keys(DEFAULT_FLAGS).forEach((key) => {
  const envKeys = ENV_KEYS[key];
  if (envKeys) {
    const [preferredKey, legacyKey] = envKeys;
    flags[key] = handleEnvFlag(
      key,
      preferredKey,
      legacyKey,
      DEFAULT_FLAGS[key]
    );
  } else {
    flags[key] = DEFAULT_FLAGS[key];
  }
});

// Create the JSON content
const jsonContent = JSON.stringify(flags, null, 2);

// 1. Write to src/ for import usage (primary location)
const srcFlagsPath = path.join(process.cwd(), 'src', 'feature-flags.json');

try {
  // Ensure src directory exists
  const srcDir = path.dirname(srcFlagsPath);
  if (!fs.existsSync(srcDir)) {
    fs.mkdirSync(srcDir, { recursive: true });
  }

  fs.writeFileSync(srcFlagsPath, jsonContent);
} catch (error) {
  console.error('❌ Error generating src/feature-flags.json:', error.message);
  process.exit(1);
}

// 2. Write to root for backward compatibility (development/debugging)
const rootFlagsPath = path.join(process.cwd(), 'feature-flags.json');

try {
  fs.writeFileSync(rootFlagsPath, jsonContent);
} catch {
  // Silent fail for backup file
}

// 3. Write to public/ for client-side access if needed
const publicFlagsPath = path.join(
  process.cwd(),
  'public',
  'feature-flags.json'
);

try {
  // Ensure public directory exists
  const publicDir = path.dirname(publicFlagsPath);
  if (!fs.existsSync(publicDir)) {
    fs.mkdirSync(publicDir, { recursive: true });
  }

  fs.writeFileSync(publicFlagsPath, jsonContent);
} catch (error) {
  // Silent fail for public file
  console.warn('Failed to write public feature-flags.json:', error.message);
}

// 4. Update .env.local if it doesn't exist for local development
const envLocalPath = path.join(process.cwd(), '.env.local');
let envContent = '';

if (fs.existsSync(envLocalPath)) {
  envContent = fs.readFileSync(envLocalPath, 'utf8');
}

// Add feature flag environment variables if they don't exist
let envUpdated = false;
Object.keys(DEFAULT_FLAGS).forEach((key) => {
  // Use proper naming convention
  let properEnvKey;

  properEnvKey = ENV_KEYS[key] ?? `FEATURE_FLAG_${key.toUpperCase()}`;

  if (!envContent.includes(properEnvKey)) {
    envContent += `\n# Feature Flag: ${key}\n${properEnvKey}=${flags[key]}\n`;
    envUpdated = true;
  }
});

if (envUpdated) {
  try {
    fs.writeFileSync(envLocalPath, envContent);
  } catch {
    // Silent fail for env update
  }
}<|MERGE_RESOLUTION|>--- conflicted
+++ resolved
@@ -16,19 +16,11 @@
 // Define default flags (must match DEFAULT_FLAGS in feature-flags.ts)
 const DEFAULT_FLAGS = {
   enableAuthentication: true,
-<<<<<<< HEAD
-  FF_Chat_Analysis_Screen: true,
-  FF_Full_Page_Navigation: true,
-  FF_Side_NavBar: true,
-  FF_Modals: true,
-  FF_Raw_Data_Navigation: false,
-=======
   FF_CHAT_ANALYSIS_SCREEN: true,
   FF_FULL_PAGE_NAVIGATION: true,
   FF_SIDE_NAVBAR: true,
   FF_MODALS: true,
   FF_RAW_DATA_NAVIGATION: false,
->>>>>>> 66a190e5
 };
 
 // Helper function for handling environment variables with legacy fallbacks
@@ -61,25 +53,11 @@
     'FEATURE_FLAG_ENABLE_AUTHENTICATION',
     'ENABLE_AUTHENTICATION',
   ],
-<<<<<<< HEAD
-  FF_Chat_Analysis_Screen: [
-    'FEATURE_FLAG_FF_CHAT_ANALYSIS_SCREEN',
-    'FF_CHAT_ANALYSIS_SCREEN',
-  ],
-  FF_Full_Page_Navigation: [
-    'FEATURE_FLAG_FF_FULL_PAGE_NAVIGATION',
-    'FF_FULL_PAGE_NAVIGATION',
-  ],
-  FF_Side_NavBar: ['FEATURE_FLAG_FF_SIDE_NAVBAR', 'FF_SIDE_NAVBAR'],
-  FF_Modals: ['FEATURE_FLAG_FF_MODALS', 'FF_MODALS'],
-  FF_Raw_Data_Navigation: ['FEATURE_FLAG_RAW_DATA_NAVIGATION'],
-=======
   FF_CHAT_ANALYSIS_SCREEN: ['FF_CHAT_ANALYSIS_SCREEN'],
   FF_FULL_PAGE_NAVIGATION: ['FF_FULL_PAGE_NAVIGATION'],
   FF_SIDE_NAVBAR: ['FF_SIDE_NAVBAR'],
   FF_MODALS: ['FF_MODALS'],
   FF_RAW_DATA_NAVIGATION: ['FF_RAW_DATA_NAVIGATION'],
->>>>>>> 66a190e5
 };
 
 Object.keys(DEFAULT_FLAGS).forEach((key) => {

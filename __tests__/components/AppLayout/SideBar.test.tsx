<<<<<<< HEAD
import { render, screen, fireEvent } from '@testing-library/react';
=======
import { render, screen, fireEvent, waitFor } from '@testing-library/react';
>>>>>>> 9f474aaf
import SideBarMenu from '@/components/AppLayout/SideBar';
import { NavBarItem } from '@/lib/types/NavBarItems';
import '@testing-library/jest-dom';
import React from 'react';

const mockPush = jest.fn();

jest.mock('next/navigation', () => ({
  useRouter: () => ({
    push: mockPush,
  }),
  usePathname: () => '/',
<<<<<<< HEAD
=======
}));

// Ensure sidebar feature flag is enabled for these tests
// Configurable mock for useFeatureFlags
let mockFeatureFlagState = { flag: true, loading: false, error: null } as {
  flag: boolean;
  loading: boolean;
  error: string | null;
};
jest.mock('@/hooks/useFeatureFlags', () => ({
  useFeatureFlag: () => mockFeatureFlagState,
>>>>>>> 9f474aaf
}));

// Mock specific behavior for SideNavigation components in tests
jest.mock('@ui5/webcomponents-react', () => {
  const actualModule = jest.requireActual('@ui5/webcomponents-react');
  return {
    ...actualModule,
    SideNavigation: ({
      children,
      onSelectionChange,
      collapsed = false,
      fixedItems,
      ...props
    }: {
      children: React.ReactNode;
      onSelectionChange: (event: {
        detail: { item: { dataset: { path: string } } };
      }) => void;
      collapsed?: boolean;
      fixedItems?: React.ReactNode;
    }) => (
      <div data-testid="side-navigation" data-collapsed={collapsed} {...props}>
        {/* Render fixed items first with the selection handler */}
        {React.Children.map(fixedItems, (child: React.ReactNode) => {
          if (React.isValidElement(child)) {
            // Handle fragments by mapping over their children
            if (child.type === React.Fragment) {
              const fragmentElement = child as React.ReactElement<{
                children: React.ReactNode;
              }>;
              return React.Children.map(
                fragmentElement.props.children,
                (fragmentChild: React.ReactNode) => {
                  if (React.isValidElement(fragmentChild)) {
                    return React.cloneElement(
                      fragmentChild as React.ReactElement<{
                        __onSelectionChange?: typeof onSelectionChange;
                      }>,
                      {
                        __onSelectionChange: onSelectionChange,
                      }
                    );
                  }
                  return fragmentChild;
                }
              );
            }

            // Handle regular elements
            return React.cloneElement(
              child as React.ReactElement<{
                __onSelectionChange?: typeof onSelectionChange;
              }>,
              {
                __onSelectionChange: onSelectionChange,
              }
            );
          }
          return child;
        })}
        {React.Children.map(children, (child: React.ReactNode) => {
          if (React.isValidElement(child)) {
            return React.cloneElement(
              child as React.ReactElement<{
                __onSelectionChange?: typeof onSelectionChange;
              }>,
              {
                __onSelectionChange: onSelectionChange,
              }
            );
          }
          return child;
        })}
      </div>
    ),
    SideNavigationItem: ({
      'data-path': dataPath,
<<<<<<< HEAD
=======
      'data-action': dataAction,
>>>>>>> 9f474aaf
      text,
      children,
      selected,
      __onSelectionChange,
      // absorb unselectable from component props so it is not forwarded to DOM
      // eslint-disable-next-line @typescript-eslint/no-unused-vars
      unselectable: _ignoredUnselectable,
      ...props
    }: {
      'data-path'?: string;
<<<<<<< HEAD
=======
      'data-action'?: string;
>>>>>>> 9f474aaf
      text: string;
      children?: React.ReactNode;
      selected?: boolean;
      unselectable?: boolean;
      __onSelectionChange?: (event: {
        detail: { item: { dataset: { path: string; action?: string } } };
      }) => void;
    }) => (
      <div {...props}>
        <button
          data-testid={`nav-item-${text.toLowerCase().replace(/\s+/g, '-')}`}
          data-selected={selected}
          data-action={dataAction}
          onClick={() =>
            __onSelectionChange?.({
<<<<<<< HEAD
              detail: { item: { dataset: { path: dataPath || '' } } },
=======
              detail: {
                item: {
                  dataset: {
                    path: dataPath || '',
                    action: dataAction,
                  },
                },
              },
>>>>>>> 9f474aaf
            })
          }
        >
          {text}
        </button>
        {children}
      </div>
    ),
    SideNavigationSubItem: ({
      text,
      selected,
      ...props
    }: {
      text: string;
      selected?: boolean;
    }) => (
      <li
        data-testid={`sub-item-${text.toLowerCase().replace(/\s+/g, '-')}`}
        data-selected={selected}
        {...props}
      >
        {text}
      </li>
    ),
  };
});

// Mock the custom navigation item components to make them testable
jest.mock('@/components/AppLayout/SidebarItems/SettingsNavigationItem', () => {
  return function MockSettingsNavigationItem() {
    return <div data-testid="nav-item-settings">Settings</div>;
  };
});

jest.mock(
  '@/components/AppLayout/SidebarItems/DefinitionsNavigationItem',
  () => {
    return function MockDefinitionsNavigationItem() {
      return <div data-testid="nav-item-definitions">Definitions</div>;
    };
  }
);

jest.mock('@/components/AppLayout/SidebarItems/FeedbackNavigationItem', () => {
  return function MockFeedbackNavigationItem({
    onSubmitFeedback,
  }: {
    onSubmitFeedback?: (feedback: string) => void;
  }) {
    return (
      <div data-testid="nav-item-feedback">
        <button
          data-testid="feedback-submit-button"
          onClick={() => onSubmitFeedback?.('Test feedback')}
        >
          Submit Feedback
        </button>
      </div>
    );
  };
});

jest.mock('@/components/AppLayout/SidebarItems/RawDataNavigationItem', () => {
  return function MockRawDataNavigationItem({
    onDataSelection,
  }: {
    onDataSelection?: (data: unknown, filters: Record<number, string>) => void;
  }) {
    return (
      <div data-testid="nav-item-raw-data">
        <button
          data-testid="raw-data-select-button"
          onClick={() =>
            onDataSelection?.({ id: 1, name: 'test data' }, { 1: 'filter1' })
          }
        >
          Select Raw Data
        </button>
      </div>
    );
  };
});

jest.mock(
  '@/components/AppLayout/SidebarItems/ChatHistoryNavigationItem',
  () => {
    return function MockChatHistoryNavigationItem({
      onChatSelect,
      onChatItemSelect,
    }: {
      onChatSelect?: (chatId: number) => void;
      onChatItemSelect?: (chatId: number) => void;
    }) {
      return (
        <div data-testid="nav-item-chat-history">
          <button
            data-testid="chat-select-button"
            onClick={() => onChatSelect?.(123)}
          >
            Select Chat
          </button>
          <button
            data-testid="chat-item-select-button"
            onClick={() => onChatItemSelect?.(123)}
          >
            Select Chat Item
          </button>
        </div>
      );
    };
  }
);

// Mock useAuth hook - moved here to be properly hoisted
const mockLogout = jest.fn();
jest.mock('@/hooks/useAuth', () => ({
  useAuth: () => ({
    logout: mockLogout,
    session: null,
    isLoading: false,
    authError: null,
  }),
}));

const mockNavItems: NavBarItem[] = [
  {
    text: 'Home',
    path: '/',
    icon: 'home',
  },
  {
    text: 'About',
    path: '/about',
    icon: 'information',
  },
  {
    text: 'Profile',
    path: '/profile',
    icon: 'user-settings',
  },
  {
    text: 'More',
    icon: 'overflow',
    subItems: [
      {
        text: 'Sub Item 1',
        path: '/more/sub-item-1',
      },
      {
        text: 'Sub Item 2',
        path: '/more/sub-item-2',
      },
    ],
  },
];

describe('SideBarMenu', () => {
<<<<<<< HEAD
=======
  beforeEach(() => {
    jest.clearAllMocks();
    mockLogout.mockReset();
    // reset feature flag mock state per test
    mockFeatureFlagState = { flag: true, loading: false, error: null };
  });

  afterEach(() => {
    jest.clearAllMocks();
  });
>>>>>>> 9f474aaf
  beforeEach(() => {
    mockPush.mockClear();
  });

  it('renders all navigation items', () => {
    render(<SideBarMenu navItems={mockNavItems} />);

    expect(screen.getByTestId('nav-item-home')).toBeInTheDocument();
    expect(screen.getByTestId('nav-item-about')).toBeInTheDocument();
    expect(screen.getByTestId('nav-item-profile')).toBeInTheDocument();
    expect(screen.getByTestId('nav-item-settings')).toBeInTheDocument(); // This comes from SettingsNavigationItem
    expect(screen.getByTestId('nav-item-more')).toBeInTheDocument();
  });

  it('renders sub items correctly', () => {
    render(<SideBarMenu navItems={mockNavItems} />);

    expect(screen.getByTestId('sub-item-sub-item-1')).toBeInTheDocument();
    expect(screen.getByTestId('sub-item-sub-item-2')).toBeInTheDocument();
  });

  it('navigates to the correct path when a navigation item is clicked', () => {
    render(<SideBarMenu navItems={mockNavItems} />);

    const aboutButton = screen.getByTestId('nav-item-about');
    fireEvent.click(aboutButton);

    expect(mockPush).toHaveBeenCalledWith('/about');
  });

  it('navigates to the home page when Home item is clicked', () => {
    render(<SideBarMenu navItems={mockNavItems} />);

    const homeButton = screen.getByTestId('nav-item-home');
    fireEvent.click(homeButton);

    expect(mockPush).toHaveBeenCalledWith('/');
  });

  it('does not navigate when clicking an item without a path', () => {
    render(<SideBarMenu navItems={mockNavItems} />);

    const moreButton = screen.getByTestId('nav-item-more');
    fireEvent.click(moreButton);

    expect(mockPush).not.toHaveBeenCalled();
  });

  it('sets collapsed state correctly', () => {
    render(<SideBarMenu navItems={mockNavItems} sideNavCollapsed={true} />);

    const sideNav = screen.getByTestId('side-navigation');
    expect(sideNav).toHaveAttribute('data-collapsed', 'true');
  });

  it('sets expanded state correctly', () => {
    render(<SideBarMenu navItems={mockNavItems} sideNavCollapsed={false} />);

    const sideNav = screen.getByTestId('side-navigation');
    expect(sideNav).toHaveAttribute('data-collapsed', 'false');
  });

  it('defaults to expanded state when collapsed prop is not provided', () => {
    render(<SideBarMenu navItems={mockNavItems} />);

    const sideNav = screen.getByTestId('side-navigation');
    expect(sideNav).toHaveAttribute('data-collapsed', 'false');
  });

  it('marks the current page as selected', () => {
    render(<SideBarMenu navItems={mockNavItems} />);

    const homeButton = screen.getByTestId('nav-item-home');
    expect(homeButton).toHaveAttribute('data-selected', 'true');

    const aboutButton = screen.getByTestId('nav-item-about');
    expect(aboutButton).toHaveAttribute('data-selected', 'false');
  });

  it('handles empty navigation items', () => {
    render(<SideBarMenu navItems={[]} />);

    const sideNav = screen.getByTestId('side-navigation');
    expect(sideNav).toBeInTheDocument();

    // Even with empty navItems, custom components should still be present
    expect(screen.getByTestId('nav-item-settings')).toBeInTheDocument();
    expect(screen.getByTestId('nav-item-definitions')).toBeInTheDocument();
    expect(screen.getByTestId('nav-item-feedback')).toBeInTheDocument();
    expect(screen.getByTestId('nav-item-raw-data')).toBeInTheDocument();
    expect(screen.getByTestId('nav-item-chat-history')).toBeInTheDocument();

    // But none of the mockNavItems should be present
    expect(screen.queryByTestId('nav-item-home')).not.toBeInTheDocument();
    expect(screen.queryByTestId('nav-item-about')).not.toBeInTheDocument();
    expect(screen.queryByTestId('nav-item-profile')).not.toBeInTheDocument();
    expect(screen.queryByTestId('nav-item-more')).not.toBeInTheDocument();
  });

  it('handles navigation items without sub items', () => {
    const simpleNavItems = [
      {
        text: 'Simple',
        path: '/simple',
        icon: 'home',
      },
    ];

    render(<SideBarMenu navItems={simpleNavItems} />);

    expect(screen.getByTestId('nav-item-simple')).toBeInTheDocument();
    expect(screen.queryByTestId('sub-item-sub-item-1')).not.toBeInTheDocument();
  });

  it('calls handleFeedbackSubmit when feedback is submitted', () => {
    const consoleSpy = jest.spyOn(console, 'log').mockImplementation();
    render(<SideBarMenu navItems={mockNavItems} />);

    // Click the feedback submit button to trigger the handler
    const feedbackButton = screen.getByTestId('feedback-submit-button');
    fireEvent.click(feedbackButton);

    expect(consoleSpy).toHaveBeenCalledWith(
      'Feedback submitted:',
      'Test feedback'
    );
    consoleSpy.mockRestore();
  });

  it('calls handleRawDataSelection when raw data is selected', () => {
    const consoleSpy = jest.spyOn(console, 'log').mockImplementation();
    render(<SideBarMenu navItems={mockNavItems} />);

    // Click the raw data select button to trigger the handler
    const rawDataButton = screen.getByTestId('raw-data-select-button');
    fireEvent.click(rawDataButton);

    expect(consoleSpy).toHaveBeenCalledWith(
      'Raw data selected:',
      { id: 1, name: 'test data' },
      { 1: 'filter1' }
    );
    consoleSpy.mockRestore();
  });

  it('calls handleChatSelect when chat is selected', () => {
    const consoleSpy = jest.spyOn(console, 'log').mockImplementation();
    render(<SideBarMenu navItems={mockNavItems} />);

    // Click the chat select button to trigger the handler
    const chatButton = screen.getByTestId('chat-select-button');
    fireEvent.click(chatButton);

    expect(consoleSpy).toHaveBeenCalledWith('Chat selected:', 123);
    consoleSpy.mockRestore();
  });

  it('calls handleChatItemSelect when chat item is selected', () => {
    const consoleSpy = jest.spyOn(console, 'log').mockImplementation();
    render(<SideBarMenu navItems={mockNavItems} />);

    // Click the chat item select button to trigger the handler
    const chatItemButton = screen.getByTestId('chat-item-select-button');
    fireEvent.click(chatItemButton);

<<<<<<< HEAD
    expect(consoleSpy).toHaveBeenCalledWith('Chat item selected:', 123, 456);
=======
    expect(consoleSpy).toHaveBeenCalledWith('Chat item selected:', 123);
>>>>>>> 9f474aaf
    consoleSpy.mockRestore();
  });

  it('covers handleLogout success path', async () => {
    mockLogout.mockResolvedValue(undefined);

    render(<SideBarMenu navItems={mockNavItems} />);

    const logoutButton = screen.getByTestId('nav-item-log-out');
    expect(logoutButton).toBeInTheDocument();

    // Check if data-action is set correctly
    expect(logoutButton).toHaveAttribute('data-action', 'logout');

    // Click the button which should trigger the mock onClick
    fireEvent.click(logoutButton);

    // Wait for async execution
    await waitFor(
      () => {
        expect(mockLogout).toHaveBeenCalled();
      },
      { timeout: 2000 }
    );
  });

  it('covers handleLogout error path', async () => {
    mockLogout.mockRejectedValue(new Error('Logout failed'));
    const consoleErrorSpy = jest.spyOn(console, 'error').mockImplementation();

    render(<SideBarMenu navItems={mockNavItems} />);

    const logoutButton = screen.getByTestId('nav-item-log-out');
    fireEvent.click(logoutButton);

    await waitFor(() => {
      expect(mockLogout).toHaveBeenCalled();
    });

    consoleErrorSpy.mockRestore();
  });

  it('handles restart session action when restart item is triggered', async () => {
    const consoleLogSpy = jest.spyOn(console, 'log').mockImplementation();

    // Mock fetch for successful restart session API call
    global.fetch = jest.fn().mockResolvedValue({
      ok: true,
    });

    // Mock localStorage and sessionStorage
    const mockLocalStorageClear = jest.fn();
    const mockSessionStorageClear = jest.fn();

    Object.defineProperty(window, 'localStorage', {
      value: { clear: mockLocalStorageClear },
      writable: true,
    });

    Object.defineProperty(window, 'sessionStorage', {
      value: { clear: mockSessionStorageClear },
      writable: true,
    });

    render(<SideBarMenu navItems={mockNavItems} />);

    // Find and click the restart session item
    const restartItem = screen.getByTestId('nav-item-restart-session');
    fireEvent.click(restartItem);

    // Wait for the API call
    await waitFor(() => {
      expect(mockLocalStorageClear).toHaveBeenCalled();
      expect(mockSessionStorageClear).toHaveBeenCalled();
      expect(global.fetch).toHaveBeenCalledWith('/api/auth/restart-session', {
        method: 'POST',
        headers: {
          'Content-Type': 'application/json',
        },
      });
      expect(consoleLogSpy).toHaveBeenCalledWith(
        'Session restarted successfully'
      );
    });

    consoleLogSpy.mockRestore();
  });

  it('handles restart session API error gracefully', async () => {
    const consoleErrorSpy = jest.spyOn(console, 'error').mockImplementation();

    // Mock fetch for the restart session API call to return error
    global.fetch = jest.fn().mockResolvedValue({
      ok: false,
      text: () => Promise.resolve('Server Error'),
    });

    // Mock localStorage and sessionStorage
    const mockLocalStorageClear = jest.fn();
    const mockSessionStorageClear = jest.fn();

    Object.defineProperty(window, 'localStorage', {
      value: { clear: mockLocalStorageClear },
      writable: true,
    });

    Object.defineProperty(window, 'sessionStorage', {
      value: { clear: mockSessionStorageClear },
      writable: true,
    });

    render(<SideBarMenu navItems={mockNavItems} />);

    // Find and click the restart session item
    const restartItem = screen.getByTestId('nav-item-restart-session');
    fireEvent.click(restartItem);

    // Wait for the API call and error handling
    await waitFor(() => {
      expect(mockLocalStorageClear).toHaveBeenCalled();
      expect(mockSessionStorageClear).toHaveBeenCalled();
      expect(global.fetch).toHaveBeenCalled();
      expect(consoleErrorSpy).toHaveBeenCalledWith(
        'Failed to restart session:',
        'Server Error'
      );
    });

    consoleErrorSpy.mockRestore();
  });

  it('handles restart session network error gracefully', async () => {
    const consoleErrorSpy = jest.spyOn(console, 'error').mockImplementation();

    // Mock fetch to throw an error
    global.fetch = jest.fn().mockRejectedValue(new Error('Network error'));

    // Mock localStorage and sessionStorage
    const mockLocalStorageClear = jest.fn();
    const mockSessionStorageClear = jest.fn();

    Object.defineProperty(window, 'localStorage', {
      value: { clear: mockLocalStorageClear },
      writable: true,
    });

    Object.defineProperty(window, 'sessionStorage', {
      value: { clear: mockSessionStorageClear },
      writable: true,
    });

    render(<SideBarMenu navItems={mockNavItems} />);

    // Find and click the restart session item
    const restartItem = screen.getByTestId('nav-item-restart-session');
    fireEvent.click(restartItem);

    // Wait for the error handling
    await waitFor(() => {
      expect(mockLocalStorageClear).toHaveBeenCalled();
      expect(mockSessionStorageClear).toHaveBeenCalled();
      expect(consoleErrorSpy).toHaveBeenCalledWith(
        'Error during session restart:',
        expect.any(Error)
      );
    });

    consoleErrorSpy.mockRestore();
  });

  it('handles normal navigation when path is provided', async () => {
    render(<SideBarMenu navItems={mockNavItems} />);

    // Simulate selecting a navigation item with a path
    const navItem = screen.getByTestId('nav-item-about');
    fireEvent.click(navItem);

    expect(mockPush).toHaveBeenCalledWith('/about');
  });

  it('handles navigation selection when no action or path is provided', async () => {
    render(<SideBarMenu navItems={mockNavItems} />);

    // Simulate a selection event with no path or action
    const sideNavigation = screen.getByTestId('side-navigation');
    const event = {
      detail: {
        item: {
          dataset: {},
        },
      },
    };

    // This should not crash or throw errors
    expect(() => {
      // Manually trigger the handler with empty dataset
      fireEvent(
        sideNavigation,
        new CustomEvent('selectionChange', { detail: event.detail })
      );
    }).not.toThrow();
  });

  it('returns null while feature flag is loading', () => {
    mockFeatureFlagState = { flag: true, loading: true, error: null };
    const { container } = render(<SideBarMenu navItems={mockNavItems} />);
    // Expect nothing rendered
    expect(container.firstChild).toBeNull();
  });

  it('renders FeatureNotAvailable when side nav feature is disabled', () => {
    mockFeatureFlagState = { flag: false, loading: false, error: null };
    render(<SideBarMenu navItems={mockNavItems} />);
    expect(screen.getByText('Navigation Not Available')).toBeInTheDocument();
    expect(
      screen.getByText('The side navigation is currently disabled.')
    ).toBeInTheDocument();
  });
});<|MERGE_RESOLUTION|>--- conflicted
+++ resolved
@@ -1,8 +1,4 @@
-<<<<<<< HEAD
-import { render, screen, fireEvent } from '@testing-library/react';
-=======
 import { render, screen, fireEvent, waitFor } from '@testing-library/react';
->>>>>>> 9f474aaf
 import SideBarMenu from '@/components/AppLayout/SideBar';
 import { NavBarItem } from '@/lib/types/NavBarItems';
 import '@testing-library/jest-dom';
@@ -15,8 +11,6 @@
     push: mockPush,
   }),
   usePathname: () => '/',
-<<<<<<< HEAD
-=======
 }));
 
 // Ensure sidebar feature flag is enabled for these tests
@@ -28,7 +22,6 @@
 };
 jest.mock('@/hooks/useFeatureFlags', () => ({
   useFeatureFlag: () => mockFeatureFlagState,
->>>>>>> 9f474aaf
 }));
 
 // Mock specific behavior for SideNavigation components in tests
@@ -106,10 +99,7 @@
     ),
     SideNavigationItem: ({
       'data-path': dataPath,
-<<<<<<< HEAD
-=======
       'data-action': dataAction,
->>>>>>> 9f474aaf
       text,
       children,
       selected,
@@ -120,10 +110,7 @@
       ...props
     }: {
       'data-path'?: string;
-<<<<<<< HEAD
-=======
       'data-action'?: string;
->>>>>>> 9f474aaf
       text: string;
       children?: React.ReactNode;
       selected?: boolean;
@@ -139,9 +126,6 @@
           data-action={dataAction}
           onClick={() =>
             __onSelectionChange?.({
-<<<<<<< HEAD
-              detail: { item: { dataset: { path: dataPath || '' } } },
-=======
               detail: {
                 item: {
                   dataset: {
@@ -150,7 +134,6 @@
                   },
                 },
               },
->>>>>>> 9f474aaf
             })
           }
         >
@@ -308,8 +291,6 @@
 ];
 
 describe('SideBarMenu', () => {
-<<<<<<< HEAD
-=======
   beforeEach(() => {
     jest.clearAllMocks();
     mockLogout.mockReset();
@@ -320,7 +301,6 @@
   afterEach(() => {
     jest.clearAllMocks();
   });
->>>>>>> 9f474aaf
   beforeEach(() => {
     mockPush.mockClear();
   });
@@ -486,11 +466,7 @@
     const chatItemButton = screen.getByTestId('chat-item-select-button');
     fireEvent.click(chatItemButton);
 
-<<<<<<< HEAD
-    expect(consoleSpy).toHaveBeenCalledWith('Chat item selected:', 123, 456);
-=======
     expect(consoleSpy).toHaveBeenCalledWith('Chat item selected:', 123);
->>>>>>> 9f474aaf
     consoleSpy.mockRestore();
   });
 

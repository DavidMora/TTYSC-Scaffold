import { render, screen, fireEvent } from '@testing-library/react';
import ChatHistoryNavigationItem from '@/components/AppLayout/SidebarItems/ChatHistoryNavigationItem';
import { Chat } from '@/lib/types/chats';
import '@testing-library/jest-dom';

describe('ChatHistoryNavigationItem', () => {
  const mockOnChatSelect = jest.fn();
  const mockOnChatItemSelect = jest.fn();

  const customChatHistory: Chat[] = [
    {
      id: 'chat-1',
      title: 'Custom Chat 1',
      date: '2024-01-01',
      participants: [
        { id: 'user-1', name: 'User 1' },
        { id: 'user-2', name: 'User 2' },
      ],
      messages: [
        {
          id: 'msg-1',
          sender: 'user-1',
          timestamp: '2024-01-01T10:00:00Z',
          content: 'Message 1',
        },
        {
          id: 'msg-2',
          sender: 'user-2',
          timestamp: '2024-01-01T10:01:00Z',
          content: 'Message 2',
        },
      ],
    },
    {
      id: 'chat-2',
      title: 'Custom Chat 2',
      date: '2024-01-02',
      participants: [
        { id: 'user-1', name: 'User 1' },
        { id: 'user-3', name: 'User 3' },
      ],
      messages: [
        {
          id: 'msg-3',
          sender: 'user-1',
          timestamp: '2024-01-02T10:00:00Z',
          content: 'Message 3',
        },
        {
          id: 'msg-4',
          sender: 'user-3',
          timestamp: '2024-01-02T10:01:00Z',
          content: 'Message 4',
        },
        {
          id: 'msg-5',
          sender: 'user-1',
          timestamp: '2024-01-02T10:02:00Z',
          content: 'Message 5',
        },
      ],
    },
  ];

  beforeEach(() => {
    jest.clearAllMocks();
  });

  describe('Rendering', () => {
    it('should render with default props', () => {
      render(<ChatHistoryNavigationItem />);

      expect(
        screen.getByTestId('ui5-side-navigation-item')
      ).toBeInTheDocument();
      expect(screen.getByTestId('ui5-side-navigation-item')).toHaveAttribute(
        'data-text',
        'Chat History'
      );
      expect(screen.getByTestId('ui5-side-navigation-item')).toHaveAttribute(
        'data-icon',
        'timesheet'
      );
    });

    it('should render empty state when no chatHistory prop is provided', () => {
      render(<ChatHistoryNavigationItem />);

      // Should not render any panels since default is now an empty array
      const panels = screen.queryAllByTestId('ui5-panel');
      expect(panels).toHaveLength(0);
    });

    it('should render with custom chat history', () => {
      render(<ChatHistoryNavigationItem chatHistory={customChatHistory} />);

      const panels = screen.getAllByTestId('ui5-panel');
      expect(panels).toHaveLength(2);

      expect(panels[0]).toHaveAttribute('data-header-text', 'Custom Chat 1');
      expect(panels[1]).toHaveAttribute('data-header-text', 'Custom Chat 2');
    });

    it('should render all chat messages', () => {
      render(<ChatHistoryNavigationItem chatHistory={customChatHistory} />);

      // Check first chat messages
      expect(screen.getByText('Message 1')).toBeInTheDocument();
      expect(screen.getByText('Message 2')).toBeInTheDocument();

      // Check second chat messages
      expect(screen.getByText('Message 3')).toBeInTheDocument();
      expect(screen.getByText('Message 4')).toBeInTheDocument();
      expect(screen.getByText('Message 5')).toBeInTheDocument();
    });

    it('should render cards with correct structure', () => {
      render(<ChatHistoryNavigationItem chatHistory={customChatHistory} />);

      const cards = screen.getAllByTestId('ui5-card');
      expect(cards).toHaveLength(2);

      cards.forEach((card) => {
        expect(card).toHaveClass('w-full');
      });
    });

    it('should render FlexBox with correct direction and classes', () => {
      render(<ChatHistoryNavigationItem chatHistory={customChatHistory} />);

      // FlexBox is rendered as a div with flex styles
      const flexBoxElement = screen.getByTestId(
        'ui5-side-navigation-item'
      ).firstChild;
      expect(flexBoxElement).toHaveClass('gap-2', 'py-2');
      expect(flexBoxElement).toHaveStyle('flex-direction: column');
    });

    it('should render lists for each chat', () => {
      render(<ChatHistoryNavigationItem chatHistory={customChatHistory} />);

      const lists = screen.getAllByTestId('ui5-list');
      expect(lists).toHaveLength(2);
    });

    it('should render list items with correct structure', () => {
      render(<ChatHistoryNavigationItem chatHistory={customChatHistory} />);

      const listItems = screen.getAllByTestId('ui5-list-item-standard');
      expect(listItems).toHaveLength(5); // 2 + 3 items from custom chat history
    });

    it('should render panels with correct attributes', () => {
      render(<ChatHistoryNavigationItem chatHistory={customChatHistory} />);

      const panels = screen.getAllByTestId('ui5-panel');
      panels.forEach((panel) => {
        expect(panel).toHaveAttribute('data-collapsed', 'true');
      });
    });
  });

  describe('Event Handling', () => {
    it('should call onChatSelect when panel is clicked', () => {
      render(
        <ChatHistoryNavigationItem
          chatHistory={customChatHistory}
          onChatSelect={mockOnChatSelect}
        />
      );

      const panels = screen.getAllByTestId('ui5-panel');

      // Simulate panel click since the mock maps onToggle to onClick
      fireEvent.click(panels[0]);

      expect(mockOnChatSelect).toHaveBeenCalledWith('chat-1');
    });

    it('should call onChatSelect with correct chat ID for different chats', () => {
      render(
        <ChatHistoryNavigationItem
          chatHistory={customChatHistory}
          onChatSelect={mockOnChatSelect}
        />
      );

      const panels = screen.getAllByTestId('ui5-panel');

      fireEvent.click(panels[1]);

      expect(mockOnChatSelect).toHaveBeenCalledWith('chat-2');
    });

    it('should call onChatItemSelect when list item is clicked', () => {
      render(
        <ChatHistoryNavigationItem
          chatHistory={customChatHistory}
          onChatItemSelect={mockOnChatItemSelect}
        />
      );

      const listItem = screen.getByText('Message 1');
      fireEvent.click(listItem);

<<<<<<< HEAD
      expect(mockOnChatItemSelect).toHaveBeenCalledWith('chat-1', 'msg-1');
=======
      expect(mockOnChatItemSelect).toHaveBeenCalledWith('chat-1');
>>>>>>> 9f474aaf
    });

    it('should call onChatItemSelect with correct IDs for different items', () => {
      render(
        <ChatHistoryNavigationItem
          chatHistory={customChatHistory}
          onChatItemSelect={mockOnChatItemSelect}
        />
      );

<<<<<<< HEAD
      // Click on Message 3 (chatId: "chat-2", itemId: "msg-3")
      const listItem = screen.getByText('Message 3');
      fireEvent.click(listItem);

      expect(mockOnChatItemSelect).toHaveBeenCalledWith('chat-2', 'msg-3');
=======
      // Click on Message 3 (chatId: "chat-2")
      const listItem = screen.getByText('Message 3');
      fireEvent.click(listItem);

      expect(mockOnChatItemSelect).toHaveBeenCalledWith('chat-2');
>>>>>>> 9f474aaf
    });

    it('should call onChatItemSelect with correct IDs for last item in second chat', () => {
      render(
        <ChatHistoryNavigationItem
          chatHistory={customChatHistory}
          onChatItemSelect={mockOnChatItemSelect}
        />
      );

<<<<<<< HEAD
      // Click on Message 5 (chatId: "chat-2", itemId: "msg-5")
      const listItem = screen.getByText('Message 5');
      fireEvent.click(listItem);

      expect(mockOnChatItemSelect).toHaveBeenCalledWith('chat-2', 'msg-5');
=======
      // Click on Message 5 (chatId: "chat-2")
      const listItem = screen.getByText('Message 5');
      fireEvent.click(listItem);

      expect(mockOnChatItemSelect).toHaveBeenCalledWith('chat-2');
>>>>>>> 9f474aaf
    });

    it('should not call onChatSelect when prop is not provided', () => {
      // This test ensures that the optional callback doesn't cause errors
      const consoleSpy = jest.spyOn(console, 'error').mockImplementation();

      render(<ChatHistoryNavigationItem chatHistory={customChatHistory} />);

      const panels = screen.getAllByTestId('ui5-panel');
      fireEvent.click(panels[0]);

      // Should not throw any errors
      expect(consoleSpy).not.toHaveBeenCalled();
      consoleSpy.mockRestore();
    });

    it('should not call onChatItemSelect when prop is not provided', () => {
      // This test ensures that the optional callback doesn't cause errors
      const consoleSpy = jest.spyOn(console, 'error').mockImplementation();

      render(<ChatHistoryNavigationItem chatHistory={customChatHistory} />);

      const listItem = screen.getByText('Message 1');
      fireEvent.click(listItem);

      // Should not throw any errors
      expect(consoleSpy).not.toHaveBeenCalled();
      consoleSpy.mockRestore();
    });
  });

  describe('Loading and Error States', () => {
    it('should render loading state', () => {
      render(<ChatHistoryNavigationItem isLoading={true} />);

      expect(screen.getByTestId('ui5-busy-indicator')).toBeInTheDocument();
      expect(screen.getByText('Loading chat history...')).toBeInTheDocument();

      // Should not render any panels
      const panels = screen.queryAllByTestId('ui5-panel');
      expect(panels).toHaveLength(0);
    });

    it('should render error state', () => {
      const error = new Error('Failed to load chat history');
      render(<ChatHistoryNavigationItem errorLoading={error} />);

      expect(screen.getByTestId('ui5-messagestrip')).toBeInTheDocument();
      expect(
        screen.getByText('Failed to load chat history')
      ).toBeInTheDocument();

      // Should not render any panels
      const panels = screen.queryAllByTestId('ui5-panel');
      expect(panels).toHaveLength(0);
    });

    it('should render error state with default message when error has no message', () => {
      const error = new Error('');
      render(<ChatHistoryNavigationItem errorLoading={error} />);

      expect(screen.getByTestId('ui5-messagestrip')).toBeInTheDocument();
      expect(
        screen.getByText('Error loading chat history. Please try again.')
      ).toBeInTheDocument();
    });

    it('should render error state with default message when error is undefined', () => {
      const error = {} as Error;
      render(<ChatHistoryNavigationItem errorLoading={error} />);

      expect(screen.getByTestId('ui5-messagestrip')).toBeInTheDocument();
      expect(
        screen.getByText('Error loading chat history. Please try again.')
      ).toBeInTheDocument();
    });

    it('should prioritize loading state over error state', () => {
      const error = new Error('Failed to load');
      render(
        <ChatHistoryNavigationItem isLoading={true} errorLoading={error} />
      );

      expect(screen.getByTestId('ui5-busy-indicator')).toBeInTheDocument();
      expect(screen.getByText('Loading chat history...')).toBeInTheDocument();
      expect(screen.queryByTestId('ui5-messagestrip')).not.toBeInTheDocument();
    });

    it('should not render loading or error states when data is available', () => {
      render(<ChatHistoryNavigationItem chatHistory={customChatHistory} />);

      expect(
        screen.queryByTestId('ui5-busy-indicator')
      ).not.toBeInTheDocument();
      expect(screen.queryByTestId('ui5-messagestrip')).not.toBeInTheDocument();
      expect(screen.getAllByTestId('ui5-panel')).toHaveLength(2);
    });
  });

  describe('Edge Cases', () => {
    it('should handle empty chat history', () => {
      render(<ChatHistoryNavigationItem chatHistory={[]} />);

      expect(
        screen.getByTestId('ui5-side-navigation-item')
      ).toBeInTheDocument();

      // Should not render any panels
      const panels = screen.queryAllByTestId('ui5-panel');
      expect(panels).toHaveLength(0);
    });

    it('should handle chat with empty messages', () => {
      const emptyMessagesHistory: Chat[] = [
        {
          id: 'empty-chat-1',
          title: 'Empty Chat',
          date: '2024-01-01',
          participants: [{ id: 'user-1', name: 'User 1' }],
          messages: [],
        },
      ];

      render(<ChatHistoryNavigationItem chatHistory={emptyMessagesHistory} />);

      const panel = screen.getByTestId('ui5-panel');
      expect(panel).toHaveAttribute('data-header-text', 'Empty Chat');

      // Should render list but no list items
      const list = screen.getByTestId('ui5-list');
      expect(list).toBeInTheDocument();

      const listItems = screen.queryAllByTestId('ui5-list-item-standard');
      expect(listItems).toHaveLength(0);
    });

    it('should handle single chat with single message', () => {
      const singleItemHistory: Chat[] = [
        {
          id: 'single-chat-99',
          title: 'Single Chat',
          date: '2024-01-01',
          participants: [{ id: 'user-1', name: 'User 1' }],
          messages: [
            {
              id: 'msg-100',
              sender: 'user-1',
              timestamp: '2024-01-01T10:00:00Z',
              content: 'Only Message',
            },
          ],
        },
      ];

      render(
        <ChatHistoryNavigationItem
          chatHistory={singleItemHistory}
          onChatSelect={mockOnChatSelect}
          onChatItemSelect={mockOnChatItemSelect}
        />
      );

      expect(screen.getByText('Only Message')).toBeInTheDocument();

      // Test clicking the panel
      const panel = screen.getByTestId('ui5-panel');
      fireEvent.click(panel);
      expect(mockOnChatSelect).toHaveBeenCalledWith('single-chat-99');

      // Test clicking the list item
      const listItem = screen.getByText('Only Message');
      fireEvent.click(listItem);
<<<<<<< HEAD
      expect(mockOnChatItemSelect).toHaveBeenCalledWith(
        'single-chat-99',
        'msg-100'
      );
=======
      expect(mockOnChatItemSelect).toHaveBeenCalledWith('single-chat-99');
>>>>>>> 9f474aaf
    });
  });

  describe('Component Structure', () => {
    it('should have correct SideNavigationItem attributes', () => {
      render(<ChatHistoryNavigationItem />);

      const sideNavItem = screen.getByTestId('ui5-side-navigation-item');
      expect(sideNavItem).toHaveAttribute('data-text', 'Chat History');
      expect(sideNavItem).toHaveAttribute('data-icon', 'timesheet');
    });

    it('should render with timesheet icon', () => {
      render(<ChatHistoryNavigationItem />);

      const sideNavItem = screen.getByTestId('ui5-side-navigation-item');
      expect(sideNavItem).toHaveAttribute('data-icon', 'timesheet');
    });

    it('should render with correct text', () => {
      render(<ChatHistoryNavigationItem />);

      const sideNavItem = screen.getByTestId('ui5-side-navigation-item');
      expect(sideNavItem).toHaveAttribute('data-text', 'Chat History');
    });

    it('should maintain component keys for React rendering', () => {
      render(<ChatHistoryNavigationItem chatHistory={customChatHistory} />);

      // Ensure that each card has proper React keys by checking they're rendered correctly
      const cards = screen.getAllByTestId('ui5-card');
      expect(cards).toHaveLength(2);

      // Verify that text items are rendered with proper keys
      const listItems = screen.getAllByTestId('ui5-list-item-standard');
      expect(listItems).toHaveLength(5);
    });
  });

  describe('Function Coverage', () => {
    it('should execute handleChatToggle function', () => {
      render(
        <ChatHistoryNavigationItem
          chatHistory={customChatHistory}
          onChatSelect={mockOnChatSelect}
        />
      );

      const panels = screen.getAllByTestId('ui5-panel');
      fireEvent.click(panels[0]);

      expect(mockOnChatSelect).toHaveBeenCalledTimes(1);
      expect(mockOnChatSelect).toHaveBeenCalledWith('chat-1');
    });

    it('should execute handleChatItemClick function', () => {
      render(
        <ChatHistoryNavigationItem
          chatHistory={customChatHistory}
          onChatItemSelect={mockOnChatItemSelect}
        />
      );

      const listItem = screen.getByText('Message 2');
      fireEvent.click(listItem);

      expect(mockOnChatItemSelect).toHaveBeenCalledTimes(1);
<<<<<<< HEAD
      expect(mockOnChatItemSelect).toHaveBeenCalledWith('chat-1', 'msg-2');
=======
      expect(mockOnChatItemSelect).toHaveBeenCalledWith('chat-1');
>>>>>>> 9f474aaf
    });

    it('should handle optional callback parameters correctly', () => {
      // Test with undefined callbacks
      render(<ChatHistoryNavigationItem chatHistory={customChatHistory} />);

      const panel = screen.getAllByTestId('ui5-panel')[0];
      const listItem = screen.getByText('Message 1');

      // These should not throw errors
      expect(() => {
        fireEvent.click(panel);
        fireEvent.click(listItem);
      }).not.toThrow();
    });

    it('should render content when chat history is provided', () => {
      render(
        <ChatHistoryNavigationItem
          chatHistory={customChatHistory}
          onChatSelect={mockOnChatSelect}
          onChatItemSelect={mockOnChatItemSelect}
        />
      );

      // Click all panels
      const panels = screen.getAllByTestId('ui5-panel');
      panels.forEach((panel, index) => {
        fireEvent.click(panel);
        expect(mockOnChatSelect).toHaveBeenCalledWith(
          index === 0 ? 'chat-1' : 'chat-2'
        );
      });

      // Click some chat items
      const firstChatMessage = screen.getByText('Message 1');
      fireEvent.click(firstChatMessage);
<<<<<<< HEAD
      expect(mockOnChatItemSelect).toHaveBeenCalledWith('chat-1', 'msg-1');

      const lastChatMessage = screen.getByText('Message 5');
      fireEvent.click(lastChatMessage);
      expect(mockOnChatItemSelect).toHaveBeenCalledWith('chat-2', 'msg-5');
=======
      expect(mockOnChatItemSelect).toHaveBeenCalledWith('chat-1');

      const lastChatMessage = screen.getByText('Message 5');
      fireEvent.click(lastChatMessage);
      expect(mockOnChatItemSelect).toHaveBeenCalledWith('chat-2');
>>>>>>> 9f474aaf
    });

    it('should cover renderContent function branches', () => {
      // Test loading branch
      const { rerender } = render(
        <ChatHistoryNavigationItem isLoading={true} />
      );
      expect(screen.getByTestId('ui5-busy-indicator')).toBeInTheDocument();

      // Test error branch
      rerender(
        <ChatHistoryNavigationItem errorLoading={new Error('Test error')} />
      );
      expect(screen.getByTestId('ui5-messagestrip')).toBeInTheDocument();

      // Test normal content branch
      rerender(<ChatHistoryNavigationItem chatHistory={customChatHistory} />);
      expect(screen.getAllByTestId('ui5-panel')).toHaveLength(2);
    });
  });
});<|MERGE_RESOLUTION|>--- conflicted
+++ resolved
@@ -203,11 +203,7 @@
       const listItem = screen.getByText('Message 1');
       fireEvent.click(listItem);
 
-<<<<<<< HEAD
-      expect(mockOnChatItemSelect).toHaveBeenCalledWith('chat-1', 'msg-1');
-=======
       expect(mockOnChatItemSelect).toHaveBeenCalledWith('chat-1');
->>>>>>> 9f474aaf
     });
 
     it('should call onChatItemSelect with correct IDs for different items', () => {
@@ -218,19 +214,11 @@
         />
       );
 
-<<<<<<< HEAD
-      // Click on Message 3 (chatId: "chat-2", itemId: "msg-3")
-      const listItem = screen.getByText('Message 3');
-      fireEvent.click(listItem);
-
-      expect(mockOnChatItemSelect).toHaveBeenCalledWith('chat-2', 'msg-3');
-=======
       // Click on Message 3 (chatId: "chat-2")
       const listItem = screen.getByText('Message 3');
       fireEvent.click(listItem);
 
       expect(mockOnChatItemSelect).toHaveBeenCalledWith('chat-2');
->>>>>>> 9f474aaf
     });
 
     it('should call onChatItemSelect with correct IDs for last item in second chat', () => {
@@ -241,19 +229,11 @@
         />
       );
 
-<<<<<<< HEAD
-      // Click on Message 5 (chatId: "chat-2", itemId: "msg-5")
-      const listItem = screen.getByText('Message 5');
-      fireEvent.click(listItem);
-
-      expect(mockOnChatItemSelect).toHaveBeenCalledWith('chat-2', 'msg-5');
-=======
       // Click on Message 5 (chatId: "chat-2")
       const listItem = screen.getByText('Message 5');
       fireEvent.click(listItem);
 
       expect(mockOnChatItemSelect).toHaveBeenCalledWith('chat-2');
->>>>>>> 9f474aaf
     });
 
     it('should not call onChatSelect when prop is not provided', () => {
@@ -426,14 +406,7 @@
       // Test clicking the list item
       const listItem = screen.getByText('Only Message');
       fireEvent.click(listItem);
-<<<<<<< HEAD
-      expect(mockOnChatItemSelect).toHaveBeenCalledWith(
-        'single-chat-99',
-        'msg-100'
-      );
-=======
       expect(mockOnChatItemSelect).toHaveBeenCalledWith('single-chat-99');
->>>>>>> 9f474aaf
     });
   });
 
@@ -501,11 +474,7 @@
       fireEvent.click(listItem);
 
       expect(mockOnChatItemSelect).toHaveBeenCalledTimes(1);
-<<<<<<< HEAD
-      expect(mockOnChatItemSelect).toHaveBeenCalledWith('chat-1', 'msg-2');
-=======
       expect(mockOnChatItemSelect).toHaveBeenCalledWith('chat-1');
->>>>>>> 9f474aaf
     });
 
     it('should handle optional callback parameters correctly', () => {
@@ -543,19 +512,11 @@
       // Click some chat items
       const firstChatMessage = screen.getByText('Message 1');
       fireEvent.click(firstChatMessage);
-<<<<<<< HEAD
-      expect(mockOnChatItemSelect).toHaveBeenCalledWith('chat-1', 'msg-1');
-
-      const lastChatMessage = screen.getByText('Message 5');
-      fireEvent.click(lastChatMessage);
-      expect(mockOnChatItemSelect).toHaveBeenCalledWith('chat-2', 'msg-5');
-=======
       expect(mockOnChatItemSelect).toHaveBeenCalledWith('chat-1');
 
       const lastChatMessage = screen.getByText('Message 5');
       fireEvent.click(lastChatMessage);
       expect(mockOnChatItemSelect).toHaveBeenCalledWith('chat-2');
->>>>>>> 9f474aaf
     });
 
     it('should cover renderContent function branches', () => {

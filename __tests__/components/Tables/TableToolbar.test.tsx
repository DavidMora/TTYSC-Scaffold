import React from "react";
import { render, screen, fireEvent } from "@testing-library/react";
import { useRouter } from "next/navigation";
import TableToolbar from "@/components/Tables/TableToolbar";
import "@testing-library/jest-dom";

// Mock Next.js router
jest.mock("next/navigation", () => ({
  useRouter: jest.fn(),
}));

const consoleSpy = jest.spyOn(console, "log").mockImplementation(() => {});

// Mock filters for testing
const mockSelectFilter = {
  key: "status",
  type: "select" as const,
  placeholder: "Select status",
  options: [
    { value: "active", text: "Active" },
    { value: "inactive", text: "Inactive" },
  ],
};

const mockDateFilter = {
  key: "date",
  type: "date" as const,
  placeholder: "Select date",
  options: [],
};

<<<<<<< HEAD
const mockPush = jest.fn();
const mockRouter = {
  push: mockPush,
  replace: jest.fn(),
  prefetch: jest.fn(),
  back: jest.fn(),
  forward: jest.fn(),
  refresh: jest.fn(),
};

=======
>>>>>>> a92811f3
describe("TableToolbar", () => {
  beforeEach(() => {
    jest.clearAllMocks();
    (useRouter as jest.Mock).mockReturnValue(mockRouter);
  });

  afterEach(() => {
    consoleSpy.mockClear();
  });

  afterAll(() => {
    consoleSpy.mockRestore();
  });

  describe("Rendering", () => {
    it("should render with proper visual structure", () => {
      render(<TableToolbar />);

      const separators = screen.getAllByTestId("ui5-toolbar-separator");
      expect(separators).toHaveLength(4);
      const toolbar = screen.getByTestId("ui5-toolbar");
      expect(toolbar).toBeInTheDocument();
    });

    it("should apply custom className when provided", () => {
      const customClass = "custom-toolbar-class";
      render(<TableToolbar className={customClass} />);

      const toolbar = screen.getByTestId("ui5-toolbar");
      expect(toolbar).toHaveClass(customClass);
    });

    it("should render with default title when not provided", () => {
      render(<TableToolbar />);

      expect(screen.getByText("Final Summary")).toBeInTheDocument();
    });

    it("should render with custom title when provided", () => {
      const customTitle = "Custom Table Title";
      render(<TableToolbar title={customTitle} />);

      expect(screen.getByText(customTitle)).toBeInTheDocument();
    });

    it("should render filters when provided", () => {
      render(<TableToolbar filters={[mockSelectFilter]} />);

      const selectElement = screen.getByTestId("select");
      expect(selectElement).toBeInTheDocument();
    });

    it("should render date filter when provided", () => {
      render(<TableToolbar filters={[mockDateFilter]} />);

      const datePicker = screen.getByTestId("ui5-datepicker");
      expect(datePicker).toBeInTheDocument();
    });

    it("should render multiple filters", () => {
      render(<TableToolbar filters={[mockSelectFilter, mockDateFilter]} />);

      expect(screen.getByTestId("select")).toBeInTheDocument();
      expect(screen.getByTestId("ui5-datepicker")).toBeInTheDocument();
    });
  });

  describe("Filter Functionality", () => {
    it("should initialize filter values with provided values", () => {
      const filterWithValue = {
        ...mockSelectFilter,
        value: "active",
      };

      render(<TableToolbar filters={[filterWithValue]} />);

      const selectElement = screen.getByTestId("select");
      expect(selectElement).toHaveValue("active");
    });

    it("should call onFilterChange when select filter changes", () => {
      const mockOnFilterChange = jest.fn();
      render(
        <TableToolbar
          filters={[mockSelectFilter]}
          onFilterChange={mockOnFilterChange}
        />
      );

      const selectElement = screen.getByTestId("select");
      // Use regular React change event - the mock will handle creating the detail structure
      fireEvent.change(selectElement, { target: { value: "active" } });

      expect(mockOnFilterChange).toHaveBeenCalledWith({
        filterKey: "status",
        value: "active",
      });
    });

    it("should call onFilterChange when date filter changes", () => {
      const mockOnFilterChange = jest.fn();
      render(
        <TableToolbar
          filters={[mockDateFilter]}
          onFilterChange={mockOnFilterChange}
        />
      );

      const datePicker = screen.getByTestId("ui5-datepicker");
      // Now the mock handles creating the UI5 event structure
      fireEvent.change(datePicker, { target: { value: "2023-12-01" } });

      expect(mockOnFilterChange).toHaveBeenCalledWith({
        filterKey: "date",
        value: "2023-12-01",
      });
    });

    it("should handle filter change with empty value", () => {
      const mockOnFilterChange = jest.fn();
      render(
        <TableToolbar
          filters={[mockSelectFilter]}
          onFilterChange={mockOnFilterChange}
        />
      );

      const selectElement = screen.getByTestId("select");
      // Use regular React change event
      fireEvent.change(selectElement, { target: { value: "" } });

      expect(mockOnFilterChange).toHaveBeenCalledWith({
        filterKey: "status",
        value: "",
      });
    });

    it("should handle filter change without selectedOption", () => {
      const mockOnFilterChange = jest.fn();
      render(
        <TableToolbar
          filters={[mockSelectFilter]}
          onFilterChange={mockOnFilterChange}
        />
      );

      const selectElement = screen.getByTestId("select");
      // Test with an option that doesn't exist in children - the mock returns empty string when no matching option is found
      fireEvent.change(selectElement, { target: { value: "nonexistent" } });

      expect(mockOnFilterChange).toHaveBeenCalledWith({
        filterKey: "status",
        value: "",
      });
    });

    it("should not call onFilterChange when onFilterChange is not provided", () => {
      render(<TableToolbar filters={[mockSelectFilter]} />);

      const selectElement = screen.getByTestId("select");
      // Should not throw any errors
      expect(() => {
        fireEvent.change(selectElement, { target: { value: "active" } });
      }).not.toThrow();
    });

    it("should render select filter with placeholder option", () => {
      render(<TableToolbar filters={[mockSelectFilter]} />);

      expect(screen.getByText("Select status")).toBeInTheDocument();
    });

    it("should render select filter options correctly", () => {
      render(<TableToolbar filters={[mockSelectFilter]} />);

      expect(screen.getByText("Active")).toBeInTheDocument();
      expect(screen.getByText("Inactive")).toBeInTheDocument();
    });

    it("should handle date filter with empty value", () => {
      const mockOnFilterChange = jest.fn();
      render(
        <TableToolbar
          filters={[mockDateFilter]}
          onFilterChange={mockOnFilterChange}
        />
      );

      const datePicker = screen.getByTestId("ui5-datepicker");
      // First set a value, then clear it to test empty value handling
      fireEvent.change(datePicker, { target: { value: "2023-12-01" } });
      fireEvent.change(datePicker, { target: { value: "" } });

      expect(mockOnFilterChange).toHaveBeenLastCalledWith({
        filterKey: "date",
        value: "",
      });
    });

    it("should return null for unknown filter type", () => {
      const unknownFilter = {
        key: "unknown",
        type: "unknown" as "select" | "date",
        placeholder: "Unknown",
        options: [],
      };

      render(<TableToolbar filters={[unknownFilter]} />);

      // Should not render any filter element for unknown type
      expect(screen.queryByTestId("select")).not.toBeInTheDocument();
      expect(screen.queryByTestId("ui5-datepicker")).not.toBeInTheDocument();
    });
  });

  describe("Event Handlers", () => {
    it("should handle search input changes", () => {
      render(<TableToolbar />);

      const searchInput = screen.getByTestId("ui5-input");
      fireEvent.change(searchInput, { target: { value: "test search" } });

      expect(searchInput).toHaveValue("test search");
    });

    it("should call onSearch callback when search input changes", () => {
      const mockOnSearch = jest.fn();
      render(<TableToolbar onSearch={mockOnSearch} />);

      const searchInput = screen.getByTestId("ui5-input");
      fireEvent.change(searchInput, { target: { value: "test search" } });

      expect(mockOnSearch).toHaveBeenCalledWith("test search");
    });

    it("should call onSearch callback with empty string when search is cleared", () => {
      const mockOnSearch = jest.fn();
      render(<TableToolbar onSearch={mockOnSearch} />);

      const searchInput = screen.getByTestId("ui5-input");
      fireEvent.change(searchInput, { target: { value: "test search" } });
      fireEvent.change(searchInput, { target: { value: "" } });

      expect(mockOnSearch).toHaveBeenCalledWith("");
    });

    it("should not call onSearch callback when onSearch is not provided", () => {
      render(<TableToolbar />);

      const searchInput = screen.getByTestId("ui5-input");
      fireEvent.change(searchInput, { target: { value: "test search" } });

      // Should not throw any errors
      expect(searchInput).toHaveValue("test search");
    });

    it("should handle share button click", () => {
      render(<TableToolbar />);

      const buttons = screen.getAllByTestId("ui5-toolbar-button");
      const shareButton = buttons[0]; // First button is share
      fireEvent.click(shareButton);

      expect(consoleSpy).toHaveBeenCalledWith("share");
    });

    it("should handle settings button click", () => {
      render(<TableToolbar />);

      const buttons = screen.getAllByTestId("ui5-toolbar-button");
      const settingsButton = buttons[1]; // Second button is settings
      fireEvent.click(settingsButton);

      expect(consoleSpy).toHaveBeenCalledWith("settings");
    });

    it("should handle export button click", () => {
      render(<TableToolbar />);

      const buttons = screen.getAllByTestId("ui5-toolbar-button");
      const exportButton = buttons[2]; // Third button is export
      fireEvent.click(exportButton);

      expect(exportButton).toHaveTextContent("Export");
    });

    it("should handle full screen button click", () => {
      render(<TableToolbar tableId={123} />);

      const buttons = screen.getAllByTestId("ui5-toolbar-button");
      const fullScreenButton = buttons[3]; // Fourth button is full screen
      fireEvent.click(fullScreenButton);

      expect(mockPush).toHaveBeenCalledWith("/full-screen/table/123");
    });
    it("should handle input events on search", () => {
      const mockOnSearch = jest.fn();
      render(<TableToolbar onSearch={mockOnSearch} />);

      const searchInput = screen.getByTestId("ui5-input");
      fireEvent.input(searchInput, { target: { value: "input test" } });

      expect(mockOnSearch).toHaveBeenCalledWith("input test");
    });
  });

  describe("Table ID prop", () => {
    it("should pass tableId to ExportMenu when provided", () => {
      render(<TableToolbar tableId={123} />);

      // The ExportMenu should be rendered with the tableId
      expect(screen.getByText("Export")).toBeInTheDocument();
    });

    it("should use default tableId when not provided", () => {
      render(<TableToolbar />);

      // The ExportMenu should be rendered with default tableId "1"
      expect(screen.getByText("Export")).toBeInTheDocument();
    });

    it("should handle input events on search", () => {
      const mockOnSearch = jest.fn();
      render(<TableToolbar onSearch={mockOnSearch} />);

      const searchInput = screen.getByTestId("ui5-input");
      fireEvent.input(searchInput, { target: { value: "input test" } });

      expect(mockOnSearch).toHaveBeenCalledWith("input test");
    });
  });

  describe("Table ID prop", () => {
    it("should pass tableId to ExportMenu when provided", () => {
      render(<TableToolbar tableId={123} />);

      // The ExportMenu should be rendered with the tableId
      expect(screen.getByText("Export")).toBeInTheDocument();
    });

    it("should use default tableId when not provided", () => {
      render(<TableToolbar />);

      // The ExportMenu should be rendered with default tableId "1"
      expect(screen.getByText("Export")).toBeInTheDocument();
    });
  });

  describe("Accessibility", () => {
    it("should have proper semantic structure", () => {
      render(<TableToolbar />);

      expect(screen.getByTestId("ui5-toolbar")).toBeInTheDocument();
      expect(screen.getByRole("heading", { level: 2 })).toBeInTheDocument();
      expect(screen.getByTestId("ui5-input")).toBeInTheDocument();
    });

    it("should have search input with proper attributes", () => {
      render(<TableToolbar />);

      const searchInput = screen.getByTestId("ui5-input");
      expect(searchInput).toHaveAttribute("placeholder", "Search...");
      expect(searchInput).toHaveAttribute("type", "Text");
    });

    it("should have toolbar buttons with proper icons", () => {
      render(<TableToolbar />);

      const buttons = screen.getAllByTestId("ui5-toolbar-button");
      expect(buttons).toHaveLength(4);
    });
  });
});<|MERGE_RESOLUTION|>--- conflicted
+++ resolved
@@ -29,7 +29,6 @@
   options: [],
 };
 
-<<<<<<< HEAD
 const mockPush = jest.fn();
 const mockRouter = {
   push: mockPush,
@@ -40,8 +39,6 @@
   refresh: jest.fn(),
 };
 
-=======
->>>>>>> a92811f3
 describe("TableToolbar", () => {
   beforeEach(() => {
     jest.clearAllMocks();

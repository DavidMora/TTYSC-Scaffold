import React from 'react';
import { render, screen } from '@testing-library/react';
import { AIResponseRenderer } from '@/components/AnalysisChat/AIResponseRenderer';
import '@testing-library/jest-dom';

// Mock the components
jest.mock('@/components/CodeBlock/CodeBlock', () => {
  const MockCodeBlock = ({
    code,
    language,
    showLineNumbers,
  }: {
    code: string;
    language: string;
    showLineNumbers: boolean;
  }) => (
    <div
      data-testid="code-block"
      data-language={language}
      data-show-lines={showLineNumbers}
    >
      {code}
    </div>
  );
  MockCodeBlock.displayName = 'MockCodeBlock';
  return { CodeBlock: MockCodeBlock };
});

jest.mock('@/components/Tables/BaseDataTable', () => {
  const MockBaseDataTable = ({
    data,
    tableClassName,
  }: {
    data: { rows?: Array<{ id: string }> };
    tableClassName: string;
  }) => (
    <div data-testid="base-data-table" data-class={tableClassName}>
      Mock Table with {data?.rows?.length || 0} rows
    </div>
  );
  MockBaseDataTable.displayName = 'MockBaseDataTable';
  return MockBaseDataTable;
});

jest.mock('@/components/AICharts/AIChartContainer', () => {
  const MockAIChartContainer = ({ chartId }: { chartId: string }) => (
    <div data-testid="ai-chart-container" data-chart-id={chartId}>
      AI Chart Container with ID: {chartId}
    </div>
  );
  MockAIChartContainer.displayName = 'MockAIChartContainer';
  return { AIChartContainer: MockAIChartContainer };
});

// Mock MarkdownRenderer to render raw markdown text content
jest.mock('@/components/Markdown/MarkdownRenderer', () => {
  const MockMarkdownRenderer = ({
    markdown,
    className,
  }: {
    markdown: string;
    className?: string;
  }) => (
    <div
      className={className}
      data-testid="ui5-text"
      style={{ whiteSpace: 'pre-wrap' }}
    >
      {markdown}
    </div>
  );
  MockMarkdownRenderer.displayName = 'MockMarkdownRenderer';
  return { __esModule: true, default: MockMarkdownRenderer };
});

// Mock the table data
jest.mock('@/lib/constants/mocks/dataTable', () => ({
  tableData: {
    rowIdentifier: 'id',
    headers: [{ text: 'Test Header', accessorKey: 'test' }],
    rows: [{ id: '1', test: 'Test Data' }],
  },
}));

describe('AIResponseRenderer', () => {
  it('renders plain text content', () => {
    const content = 'This is a simple text message.';
    render(<AIResponseRenderer content={content} />);

    expect(screen.getByText(content)).toBeInTheDocument();
  });

  it('renders empty content as empty div', () => {
    const { container } = render(<AIResponseRenderer content="" />);
    expect(container.firstChild).toBeInTheDocument();
    expect(container.firstChild).toHaveStyle({ width: '100%' });
  });

  it('renders null content as empty div', () => {
    const { container } = render(
      <AIResponseRenderer content={null as unknown as string} />
    );
    expect(container.firstChild).toBeInTheDocument();
    expect(container.firstChild).toHaveStyle({ width: '100%' });
  });

  it('renders code block with language', () => {
    const content = `Here is some code:
\`\`\`javascript
function hello() {
  console.log("Hello World");
}
\`\`\`
And some more text.`;

    render(<AIResponseRenderer content={content} />);

    expect(screen.getByText('Here is some code:')).toBeInTheDocument();
    expect(screen.getByTestId('code-block')).toBeInTheDocument();
    expect(screen.getByTestId('code-block')).toHaveAttribute(
      'data-language',
      'javascript'
    );
    expect(screen.getByTestId('code-block')).toHaveAttribute(
      'data-show-lines',
      'true'
    );
    expect(screen.getByTestId('code-block')).toHaveTextContent(
      'function hello() {'
    );
    expect(screen.getByText('And some more text.')).toBeInTheDocument();
  });

  it('renders code block without language (defaults to text)', () => {
    const content = `\`\`\`
function hello() {
  console.log("Hello World");
}
\`\`\``;

    render(<AIResponseRenderer content={content} />);

    expect(screen.getByTestId('code-block')).toBeInTheDocument();
    expect(screen.getByTestId('code-block')).toHaveAttribute(
      'data-language',
      'text'
    );
  });

  it('renders table when [SHOW_TABLE] is present', () => {
    const content = `Here is some analysis:
[SHOW_TABLE]
And the conclusion.`;

    render(<AIResponseRenderer content={content} />);

    expect(screen.getByText('Here is some analysis:')).toBeInTheDocument();
    expect(screen.getByTestId('base-data-table')).toBeInTheDocument();
    expect(screen.getByTestId('base-data-table')).toHaveAttribute(
      'data-class',
      'h-96'
    );
    expect(screen.getByText('And the conclusion.')).toBeInTheDocument();
  });

  it('renders table with case insensitive [SHOW_TABLE]', () => {
    const content = `Analysis with table:
[show_table]
End of analysis.`;

    render(<AIResponseRenderer content={content} />);

    expect(screen.getByTestId('base-data-table')).toBeInTheDocument();
  });

  it('renders multiple code blocks and tables', () => {
    const content = `Start of content.
\`\`\`python
print("Hello")
\`\`\`
[SHOW_TABLE]
\`\`\`javascript
console.log("World");
\`\`\`
End of content.`;

    render(<AIResponseRenderer content={content} />);

    expect(screen.getByText('Start of content.')).toBeInTheDocument();
    expect(screen.getAllByTestId('code-block')).toHaveLength(2);
    expect(screen.getByTestId('base-data-table')).toBeInTheDocument();
    expect(screen.getByText('End of content.')).toBeInTheDocument();
  });

  it('renders code blocks with different languages', () => {
    const content = `\`\`\`python
print("Python code")
\`\`\`
\`\`\`javascript
console.log("JavaScript code");
\`\`\`
\`\`\`typescript
const message: string = "TypeScript code";
\`\`\``;

    render(<AIResponseRenderer content={content} />);

    const codeBlocks = screen.getAllByTestId('code-block');
    expect(codeBlocks).toHaveLength(3);
    expect(codeBlocks[0]).toHaveAttribute('data-language', 'python');
    expect(codeBlocks[1]).toHaveAttribute('data-language', 'javascript');
    expect(codeBlocks[2]).toHaveAttribute('data-language', 'typescript');
  });

  it('handles mixed content with text, code, and tables', () => {
    const content = `Introduction text.
\`\`\`bash
npm install package
\`\`\`
[SHOW_TABLE]
\`\`\`json
{
  "key": "value"
}
\`\`\`
Conclusion text.`;

    render(<AIResponseRenderer content={content} />);

    expect(screen.getByText('Introduction text.')).toBeInTheDocument();
    expect(screen.getAllByTestId('code-block')).toHaveLength(2);
    expect(screen.getByTestId('base-data-table')).toBeInTheDocument();
    expect(screen.getByText('Conclusion text.')).toBeInTheDocument();
  });

  it('preserves whitespace in text content', () => {
    const content = `Line 1
Line 2
  Indented line
Line 4`;

    render(<AIResponseRenderer content={content} />);
<<<<<<< HEAD
    // Since plain text without code/table/chart is rendered via marked + sanitized HTML
    // and our marked mock returns the content directly, we can assert on the text nodes.
    expect(screen.getByText(/Line 1/)).toBeInTheDocument();
    expect(screen.getByText(/Line 2/)).toBeInTheDocument();
    expect(screen.getByText(/Indented line/)).toBeInTheDocument();
    expect(screen.getByText(/Line 4/)).toBeInTheDocument();
=======

    const textElement = screen.getByTestId('ui5-text');
    expect(textElement).toHaveStyle({ whiteSpace: 'pre-wrap' });
    expect(textElement.textContent).toBe(content);
>>>>>>> 28b82d07
  });

  it('renders container with full width', () => {
    const content = 'Test content';
    const { container } = render(<AIResponseRenderer content={content} />);
<<<<<<< HEAD
    // The component returns a wrapping div; firstChild holds content
    const outer = container.firstChild as HTMLElement | null;
    expect(outer).toBeInTheDocument();
    if (outer) {
      expect(outer).toHaveStyle({ width: '100%' });
    }
=======
    expect(container.firstChild).toHaveStyle({ width: '100%' });
>>>>>>> 28b82d07
  });

  it('handles content with only code blocks', () => {
    const content = `\`\`\`python
def hello():
    return "Hello World"
\`\`\``;

    render(<AIResponseRenderer content={content} />);

    expect(screen.getByTestId('code-block')).toBeInTheDocument();
    expect(screen.getByTestId('code-block')).toHaveTextContent('def hello():');
  });

  it('handles content with only tables', () => {
    const content = '[SHOW_TABLE]';

    render(<AIResponseRenderer content={content} />);

    expect(screen.getByTestId('base-data-table')).toBeInTheDocument();
  });

  it('handles malformed code blocks gracefully', () => {
    const content = `\`\`\`
Incomplete code block
\`\`\`
\`\`\`javascript
Complete code block
\`\`\``;

    render(<AIResponseRenderer content={content} />);

    const codeBlocks = screen.getAllByTestId('code-block');
    expect(codeBlocks).toHaveLength(2);
    expect(codeBlocks[0]).toHaveAttribute('data-language', 'text');
    expect(codeBlocks[1]).toHaveAttribute('data-language', 'javascript');
  });

  it('renders chart when [SHOW_CHART] is present', () => {
    const content = `Here is some analysis:
[SHOW_CHART]
And the conclusion.`;

    render(<AIResponseRenderer content={content} />);

    expect(screen.getByText('Here is some analysis:')).toBeInTheDocument();
    expect(screen.getByTestId('ai-chart-container')).toBeInTheDocument();
    expect(screen.getByTestId('ai-chart-container')).toHaveAttribute(
      'data-chart-id',
      ''
    );
    expect(screen.getByText('And the conclusion.')).toBeInTheDocument();
  });

  it('renders chart with UUID when [SHOW_CHART:uuid] is present', () => {
    const chartId = '12345678-1234-1234-1234-123456789abc';
    const content = `Analysis with chart:
[SHOW_CHART:${chartId}]
End of analysis.`;

    render(<AIResponseRenderer content={content} />);

    expect(screen.getByTestId('ai-chart-container')).toBeInTheDocument();
    expect(screen.getByTestId('ai-chart-container')).toHaveAttribute(
      'data-chart-id',
      chartId
    );
  });

  it('renders chart with case insensitive [SHOW_CHART]', () => {
    const content = `Analysis with chart:
[show_chart]
End of analysis.`;

    render(<AIResponseRenderer content={content} />);

    expect(screen.getByTestId('ai-chart-container')).toBeInTheDocument();
  });

  it('renders mixed content with text, code, tables, and charts', () => {
    const chartId = '12345678-1234-1234-1234-123456789abc';
    const content = `Introduction text.
\`\`\`bash
npm install package
\`\`\`
[SHOW_TABLE]
[SHOW_CHART:${chartId}]
\`\`\`json
{
  "key": "value"
}
\`\`\`
Conclusion text.`;

    render(<AIResponseRenderer content={content} />);

    expect(screen.getByText('Introduction text.')).toBeInTheDocument();
    expect(screen.getAllByTestId('code-block')).toHaveLength(2);
    expect(screen.getByTestId('base-data-table')).toBeInTheDocument();
    expect(screen.getByTestId('ai-chart-container')).toBeInTheDocument();
    expect(screen.getByTestId('ai-chart-container')).toHaveAttribute(
      'data-chart-id',
      chartId
    );
    expect(screen.getByText('Conclusion text.')).toBeInTheDocument();
  });

  it('handles content with only charts', () => {
    const content = '[SHOW_CHART]';

    render(<AIResponseRenderer content={content} />);

    expect(screen.getByTestId('ai-chart-container')).toBeInTheDocument();
  });

  it('handles chart with empty content and fallback to empty string', () => {
    const content = `[SHOW_CHART]
Some text after chart.`;

    render(<AIResponseRenderer content={content} />);

    const chartContainer = screen.getByTestId('ai-chart-container');
    expect(chartContainer).toBeInTheDocument();
    expect(chartContainer).toHaveAttribute('data-chart-id', '');
  });
});<|MERGE_RESOLUTION|>--- conflicted
+++ resolved
@@ -240,34 +240,23 @@
 Line 4`;
 
     render(<AIResponseRenderer content={content} />);
-<<<<<<< HEAD
     // Since plain text without code/table/chart is rendered via marked + sanitized HTML
     // and our marked mock returns the content directly, we can assert on the text nodes.
     expect(screen.getByText(/Line 1/)).toBeInTheDocument();
     expect(screen.getByText(/Line 2/)).toBeInTheDocument();
     expect(screen.getByText(/Indented line/)).toBeInTheDocument();
     expect(screen.getByText(/Line 4/)).toBeInTheDocument();
-=======
-
-    const textElement = screen.getByTestId('ui5-text');
-    expect(textElement).toHaveStyle({ whiteSpace: 'pre-wrap' });
-    expect(textElement.textContent).toBe(content);
->>>>>>> 28b82d07
   });
 
   it('renders container with full width', () => {
     const content = 'Test content';
     const { container } = render(<AIResponseRenderer content={content} />);
-<<<<<<< HEAD
     // The component returns a wrapping div; firstChild holds content
     const outer = container.firstChild as HTMLElement | null;
     expect(outer).toBeInTheDocument();
     if (outer) {
       expect(outer).toHaveStyle({ width: '100%' });
     }
-=======
-    expect(container.firstChild).toHaveStyle({ width: '100%' });
->>>>>>> 28b82d07
   });
 
   it('handles content with only code blocks', () => {

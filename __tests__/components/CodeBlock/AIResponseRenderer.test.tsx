--- conflicted
+++ resolved
@@ -246,19 +246,10 @@
     expect(textElement.textContent).toBe(content);
   });
 
-<<<<<<< HEAD
-  it("renders container with full width", () => {
-    const content = "Test content";
-    const { container } = render(<AIResponseRenderer content={content} />);
-    expect(container.firstChild).toHaveStyle({ width: "100%" });
-=======
   it('renders container with full width', () => {
     const content = 'Test content';
-    render(<AIResponseRenderer content={content} />);
-
-    const container = screen.getByText(content).closest('div');
-    expect(container).toHaveStyle({ width: '100%' });
->>>>>>> 08af211e
+    const { container } = render(<AIResponseRenderer content={content} />);
+    expect(container.firstChild).toHaveStyle({ width: '100%' });
   });
 
   it('handles content with only code blocks', () => {

import React from 'react';
import { render, screen } from '@testing-library/react';
import { AIResponseRenderer } from '@/components/AnalysisChat/AIResponseRenderer';
import '@testing-library/jest-dom';

// Mock the components
jest.mock('@/components/CodeBlock/CodeBlock', () => {
  const MockCodeBlock = ({
    code,
    language,
    showLineNumbers,
  }: {
    code: string;
    language: string;
    showLineNumbers: boolean;
  }) => (
    <div
      data-testid="code-block"
      data-language={language}
      data-show-lines={showLineNumbers}
    >
      {code}
    </div>
  );
  MockCodeBlock.displayName = 'MockCodeBlock';
  return { CodeBlock: MockCodeBlock };
});

jest.mock('@/components/Tables/BaseDataTable', () => {
  const MockBaseDataTable = ({
    data,
    tableClassName,
  }: {
    data: { rows?: Array<{ id: string }> };
    tableClassName: string;
  }) => (
    <div data-testid="base-data-table" data-class={tableClassName}>
      Mock Table with {data?.rows?.length || 0} rows
    </div>
  );
  MockBaseDataTable.displayName = 'MockBaseDataTable';
  return MockBaseDataTable;
});

jest.mock('@/components/AICharts/AIChartContainer', () => {
  const MockAIChartContainer = ({ chartId }: { chartId: string }) => (
    <div data-testid="ai-chart-container" data-chart-id={chartId}>
      AI Chart Container with ID: {chartId}
    </div>
  );
  MockAIChartContainer.displayName = 'MockAIChartContainer';
  return { AIChartContainer: MockAIChartContainer };
});

// Mock MarkdownRenderer to render raw markdown text content
jest.mock('@/components/Markdown/MarkdownRenderer', () => {
  const MockMarkdownRenderer = ({
    markdown,
    className,
  }: {
    markdown: string;
    className?: string;
  }) => (
    <div
      className={className}
      data-testid="ui5-text"
      style={{ whiteSpace: 'pre-wrap' }}
    >
      {markdown}
    </div>
  );
  MockMarkdownRenderer.displayName = 'MockMarkdownRenderer';
  return { __esModule: true, default: MockMarkdownRenderer };
});

// Mock the table data
jest.mock('@/lib/constants/mocks/dataTable', () => ({
  tableData: {
    rowIdentifier: 'id',
    headers: [{ text: 'Test Header', accessorKey: 'test' }],
    rows: [{ id: '1', test: 'Test Data' }],
  },
}));

describe('AIResponseRenderer', () => {
  it('renders plain text content', () => {
    const content = 'This is a simple text message.';
    render(<AIResponseRenderer content={content} />);

    expect(screen.getByText(content)).toBeInTheDocument();
  });

  it('renders empty content as empty div', () => {
    const { container } = render(<AIResponseRenderer content="" />);
    expect(container.firstChild).toBeInTheDocument();
    expect(container.firstChild).toHaveStyle({ width: '100%' });
  });

  it('renders null content as empty div', () => {
    const { container } = render(
      <AIResponseRenderer content={null as unknown as string} />
    );
    expect(container.firstChild).toBeInTheDocument();
    expect(container.firstChild).toHaveStyle({ width: '100%' });
  });

  it('renders code block with language', () => {
    const content = `Here is some code:
\`\`\`javascript
function hello() {
  console.log("Hello World");
}
\`\`\`
And some more text.`;

    render(<AIResponseRenderer content={content} />);

    expect(screen.getByText('Here is some code:')).toBeInTheDocument();
    expect(screen.getByTestId('code-block')).toBeInTheDocument();
    expect(screen.getByTestId('code-block')).toHaveAttribute(
      'data-language',
      'javascript'
    );
    expect(screen.getByTestId('code-block')).toHaveAttribute(
      'data-show-lines',
      'true'
    );
    expect(screen.getByTestId('code-block')).toHaveTextContent(
      'function hello() {'
    );
    expect(screen.getByText('And some more text.')).toBeInTheDocument();
  });

  it('renders code block without language (defaults to text)', () => {
    const content = `\`\`\`
function hello() {
  console.log("Hello World");
}
\`\`\``;

    render(<AIResponseRenderer content={content} />);

    expect(screen.getByTestId('code-block')).toBeInTheDocument();
    expect(screen.getByTestId('code-block')).toHaveAttribute(
      'data-language',
      'text'
    );
  });

  it('renders table when [SHOW_TABLE] is present', () => {
    const content = `Here is some analysis:
[SHOW_TABLE]
And the conclusion.`;

    render(<AIResponseRenderer content={content} />);

    expect(screen.getByText('Here is some analysis:')).toBeInTheDocument();
    expect(screen.getByTestId('base-data-table')).toBeInTheDocument();
    expect(screen.getByTestId('base-data-table')).toHaveAttribute(
      'data-class',
      'h-96'
    );
    expect(screen.getByText('And the conclusion.')).toBeInTheDocument();
  });

  it('renders table with case insensitive [SHOW_TABLE]', () => {
    const content = `Analysis with table:
[show_table]
End of analysis.`;

    render(<AIResponseRenderer content={content} />);

    expect(screen.getByTestId('base-data-table')).toBeInTheDocument();
  });

  it('renders multiple code blocks and tables', () => {
    const content = `Start of content.
\`\`\`python
print("Hello")
\`\`\`
[SHOW_TABLE]
\`\`\`javascript
console.log("World");
\`\`\`
End of content.`;

    render(<AIResponseRenderer content={content} />);

    expect(screen.getByText('Start of content.')).toBeInTheDocument();
    expect(screen.getAllByTestId('code-block')).toHaveLength(2);
    expect(screen.getByTestId('base-data-table')).toBeInTheDocument();
    expect(screen.getByText('End of content.')).toBeInTheDocument();
  });

  it('renders code blocks with different languages', () => {
    const content = `\`\`\`python
print("Python code")
\`\`\`
\`\`\`javascript
console.log("JavaScript code");
\`\`\`
\`\`\`typescript
const message: string = "TypeScript code";
\`\`\``;

    render(<AIResponseRenderer content={content} />);

    const codeBlocks = screen.getAllByTestId('code-block');
    expect(codeBlocks).toHaveLength(3);
    expect(codeBlocks[0]).toHaveAttribute('data-language', 'python');
    expect(codeBlocks[1]).toHaveAttribute('data-language', 'javascript');
    expect(codeBlocks[2]).toHaveAttribute('data-language', 'typescript');
  });

  it('handles mixed content with text, code, and tables', () => {
    const content = `Introduction text.
\`\`\`bash
npm install package
\`\`\`
[SHOW_TABLE]
\`\`\`json
{
  "key": "value"
}
\`\`\`
Conclusion text.`;

    render(<AIResponseRenderer content={content} />);

    expect(screen.getByText('Introduction text.')).toBeInTheDocument();
    expect(screen.getAllByTestId('code-block')).toHaveLength(2);
    expect(screen.getByTestId('base-data-table')).toBeInTheDocument();
    expect(screen.getByText('Conclusion text.')).toBeInTheDocument();
  });

  it('preserves whitespace in text content', () => {
    const content = `Line 1
Line 2
  Indented line
Line 4`;

    render(<AIResponseRenderer content={content} />);
<<<<<<< HEAD

    const textElement = screen.getByTestId('ui5-text');
    expect(textElement).toHaveStyle({ whiteSpace: 'pre-wrap' });
    expect(textElement.textContent).toBe(content);
=======
    // Since plain text without code/table/chart is rendered via marked + sanitized HTML
    // and our marked mock returns the content directly, we can assert on the text nodes.
    expect(screen.getByText(/Line 1/)).toBeInTheDocument();
    expect(screen.getByText(/Line 2/)).toBeInTheDocument();
    expect(screen.getByText(/Indented line/)).toBeInTheDocument();
    expect(screen.getByText(/Line 4/)).toBeInTheDocument();
>>>>>>> 9f474aaf
  });

  it('renders container with full width', () => {
    const content = 'Test content';
<<<<<<< HEAD
    render(<AIResponseRenderer content={content} />);

    const container = screen.getByText(content).closest('div');
    expect(container).toHaveStyle({ width: '100%' });
=======
    const { container } = render(<AIResponseRenderer content={content} />);
    // The component returns a wrapping div; firstChild holds content
    const outer = container.firstChild as HTMLElement | null;
    expect(outer).toBeInTheDocument();
    if (outer) {
      expect(outer).toHaveStyle({ width: '100%' });
    }
>>>>>>> 9f474aaf
  });

  it('handles content with only code blocks', () => {
    const content = `\`\`\`python
def hello():
    return "Hello World"
\`\`\``;

    render(<AIResponseRenderer content={content} />);

    expect(screen.getByTestId('code-block')).toBeInTheDocument();
    expect(screen.getByTestId('code-block')).toHaveTextContent('def hello():');
  });

  it('handles content with only tables', () => {
    const content = '[SHOW_TABLE]';

    render(<AIResponseRenderer content={content} />);

    expect(screen.getByTestId('base-data-table')).toBeInTheDocument();
  });

  it('handles malformed code blocks gracefully', () => {
    const content = `\`\`\`
Incomplete code block
\`\`\`
\`\`\`javascript
Complete code block
\`\`\``;

    render(<AIResponseRenderer content={content} />);

    const codeBlocks = screen.getAllByTestId('code-block');
    expect(codeBlocks).toHaveLength(2);
    expect(codeBlocks[0]).toHaveAttribute('data-language', 'text');
    expect(codeBlocks[1]).toHaveAttribute('data-language', 'javascript');
<<<<<<< HEAD
=======
  });

  it('renders chart when [SHOW_CHART] is present', () => {
    const content = `Here is some analysis:
[SHOW_CHART]
And the conclusion.`;

    render(<AIResponseRenderer content={content} />);

    expect(screen.getByText('Here is some analysis:')).toBeInTheDocument();
    expect(screen.getByTestId('ai-chart-container')).toBeInTheDocument();
    expect(screen.getByTestId('ai-chart-container')).toHaveAttribute(
      'data-chart-id',
      ''
    );
    expect(screen.getByText('And the conclusion.')).toBeInTheDocument();
  });

  it('renders chart with UUID when [SHOW_CHART:uuid] is present', () => {
    const chartId = '12345678-1234-1234-1234-123456789abc';
    const content = `Analysis with chart:
[SHOW_CHART:${chartId}]
End of analysis.`;

    render(<AIResponseRenderer content={content} />);

    expect(screen.getByTestId('ai-chart-container')).toBeInTheDocument();
    expect(screen.getByTestId('ai-chart-container')).toHaveAttribute(
      'data-chart-id',
      chartId
    );
  });

  it('renders chart with case insensitive [SHOW_CHART]', () => {
    const content = `Analysis with chart:
[show_chart]
End of analysis.`;

    render(<AIResponseRenderer content={content} />);

    expect(screen.getByTestId('ai-chart-container')).toBeInTheDocument();
  });

  it('renders mixed content with text, code, tables, and charts', () => {
    const chartId = '12345678-1234-1234-1234-123456789abc';
    const content = `Introduction text.
\`\`\`bash
npm install package
\`\`\`
[SHOW_TABLE]
[SHOW_CHART:${chartId}]
\`\`\`json
{
  "key": "value"
}
\`\`\`
Conclusion text.`;

    render(<AIResponseRenderer content={content} />);

    expect(screen.getByText('Introduction text.')).toBeInTheDocument();
    expect(screen.getAllByTestId('code-block')).toHaveLength(2);
    expect(screen.getByTestId('base-data-table')).toBeInTheDocument();
    expect(screen.getByTestId('ai-chart-container')).toBeInTheDocument();
    expect(screen.getByTestId('ai-chart-container')).toHaveAttribute(
      'data-chart-id',
      chartId
    );
    expect(screen.getByText('Conclusion text.')).toBeInTheDocument();
  });

  it('handles content with only charts', () => {
    const content = '[SHOW_CHART]';

    render(<AIResponseRenderer content={content} />);

    expect(screen.getByTestId('ai-chart-container')).toBeInTheDocument();
  });

  it('handles chart with empty content and fallback to empty string', () => {
    const content = `[SHOW_CHART]
Some text after chart.`;

    render(<AIResponseRenderer content={content} />);

    const chartContainer = screen.getByTestId('ai-chart-container');
    expect(chartContainer).toBeInTheDocument();
    expect(chartContainer).toHaveAttribute('data-chart-id', '');
>>>>>>> 9f474aaf
  });
});<|MERGE_RESOLUTION|>--- conflicted
+++ resolved
@@ -240,29 +240,16 @@
 Line 4`;
 
     render(<AIResponseRenderer content={content} />);
-<<<<<<< HEAD
-
-    const textElement = screen.getByTestId('ui5-text');
-    expect(textElement).toHaveStyle({ whiteSpace: 'pre-wrap' });
-    expect(textElement.textContent).toBe(content);
-=======
     // Since plain text without code/table/chart is rendered via marked + sanitized HTML
     // and our marked mock returns the content directly, we can assert on the text nodes.
     expect(screen.getByText(/Line 1/)).toBeInTheDocument();
     expect(screen.getByText(/Line 2/)).toBeInTheDocument();
     expect(screen.getByText(/Indented line/)).toBeInTheDocument();
     expect(screen.getByText(/Line 4/)).toBeInTheDocument();
->>>>>>> 9f474aaf
   });
 
   it('renders container with full width', () => {
     const content = 'Test content';
-<<<<<<< HEAD
-    render(<AIResponseRenderer content={content} />);
-
-    const container = screen.getByText(content).closest('div');
-    expect(container).toHaveStyle({ width: '100%' });
-=======
     const { container } = render(<AIResponseRenderer content={content} />);
     // The component returns a wrapping div; firstChild holds content
     const outer = container.firstChild as HTMLElement | null;
@@ -270,7 +257,6 @@
     if (outer) {
       expect(outer).toHaveStyle({ width: '100%' });
     }
->>>>>>> 9f474aaf
   });
 
   it('handles content with only code blocks', () => {
@@ -307,8 +293,6 @@
     expect(codeBlocks).toHaveLength(2);
     expect(codeBlocks[0]).toHaveAttribute('data-language', 'text');
     expect(codeBlocks[1]).toHaveAttribute('data-language', 'javascript');
-<<<<<<< HEAD
-=======
   });
 
   it('renders chart when [SHOW_CHART] is present', () => {
@@ -397,6 +381,5 @@
     const chartContainer = screen.getByTestId('ai-chart-container');
     expect(chartContainer).toBeInTheDocument();
     expect(chartContainer).toHaveAttribute('data-chart-id', '');
->>>>>>> 9f474aaf
   });
 });
--- conflicted
+++ resolved
@@ -3,10 +3,7 @@
 import { AIResponseBubble } from '@/components/AnalysisChat/AIResponseBubble';
 import { ChatMessage } from '@/lib/types/chats';
 import { AutosaveUIProvider } from '@/contexts/AutosaveUIProvider';
-<<<<<<< HEAD
-=======
 import type { ChatStreamStepInfo } from '@/hooks/chats/stream';
->>>>>>> 9f474aaf
 
 // Mock the hooks
 jest.mock('@/hooks/chats', () => ({
@@ -112,16 +109,8 @@
     );
 
     expect(screen.getByText('Assistant Title')).toBeInTheDocument();
-<<<<<<< HEAD
     expect(
       screen.getByText('Formatted(2025-07-23T10:00:00.000Z)')
-    ).toBeInTheDocument();
-    expect(
-      screen.getByText('This is an AI response message.')
-=======
-    expect(
-      screen.getByText('Formatted(2025-07-23T10:00:00.000Z)')
->>>>>>> 9f474aaf
     ).toBeInTheDocument();
     expect(screen.getByTestId('ai-response-renderer')).toBeInTheDocument();
     expect(screen.getByTestId('ai-response-renderer')).toHaveTextContent(
@@ -139,31 +128,12 @@
     expect(screen.getByTestId('feedback-vote')).toBeInTheDocument();
   });
 
-<<<<<<< HEAD
-  it('renders data table when [SHOW_TABLE] is in message content', () => {
-    const messageWithTable = {
-      ...baseMessage,
-      content: 'This is a message with a table.\n[SHOW_TABLE]',
-    };
-    render(
-=======
   it('applies correct styling for AI response', () => {
     const { container } = render(
->>>>>>> 9f474aaf
       <TestWrapper>
         <AIResponseBubble message={baseMessage} />
       </TestWrapper>
     );
-<<<<<<< HEAD
-    expect(screen.getByTestId('base-data-table')).toBeInTheDocument();
-  });
-
-  it('does not render data table when [SHOW_TABLE] is not in message content', () => {
-    const messageWithoutTable = {
-      ...baseMessage,
-      content: 'This is a message without a table.',
-    };
-=======
 
     // Find the main container div with the styling
     const bubble = container.querySelector(
@@ -178,23 +148,15 @@
   });
 
   it('shows default title when title is not provided', () => {
->>>>>>> 9f474aaf
     render(
       <TestWrapper>
         <AIResponseBubble message={{ ...baseMessage, title: undefined }} />
       </TestWrapper>
     );
-<<<<<<< HEAD
-    expect(screen.queryByTestId('base-data-table')).not.toBeInTheDocument();
-  });
-
-  it('applies correct styling for AI response', () => {
-=======
     expect(screen.getByText('AI Response')).toBeInTheDocument();
   });
 
   it('does not render content when not streaming and content is null', () => {
->>>>>>> 9f474aaf
     render(
       <TestWrapper>
         <AIResponseBubble
@@ -208,16 +170,6 @@
     ).not.toBeInTheDocument();
   });
 
-<<<<<<< HEAD
-    // Find the outer container div that has the styling
-    const bubble = screen
-      .getByText('This is an AI response message.')
-      .closest('div')?.parentElement;
-    expect(bubble).toHaveStyle({
-      backgroundColor: 'rgb(234, 245, 207)',
-      borderRadius: '16px',
-      border: '1px solid rgb(213, 215, 218)',
-=======
   describe('streaming functionality', () => {
     it('shows busy indicator when streaming without steps', () => {
       render(
@@ -230,18 +182,8 @@
       expect(
         screen.queryByTestId('ai-response-renderer')
       ).not.toBeInTheDocument();
->>>>>>> 9f474aaf
-    });
-
-<<<<<<< HEAD
-  it('show default title when title is not provided', () => {
-    render(
-      <TestWrapper>
-        <AIResponseBubble message={{ ...baseMessage, title: undefined }} />
-      </TestWrapper>
-    );
-    expect(screen.getByText('AI Response')).toBeInTheDocument();
-=======
+    });
+
     it('shows busy indicator when streaming with steps', () => {
       const steps: ChatStreamStepInfo[] = [
         {
@@ -362,6 +304,5 @@
 
       expect(screen.getByTestId('ui5-busy-indicator')).toBeInTheDocument();
     });
->>>>>>> 9f474aaf
   });
 });
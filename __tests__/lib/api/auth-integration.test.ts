import { HttpClient } from '@/lib/api';

// Mock fetch for testing
global.fetch = jest.fn();

describe('API Client with Basic Authentication', () => {
  let apiClient: HttpClient;

  beforeAll(() => {
    // Set environment variables for the test
    process.env.NEXT_PUBLIC_API_USERNAME = 'testuser';
    process.env.NEXT_PUBLIC_API_PASSWORD = 'testpass';
<<<<<<< HEAD
    process.env.NEXT_PUBLIC_API_BASE_URL = 'https://api.example.com';
=======
    process.env.FRONTEND_BASE_URL = 'http://localhost:3000';
>>>>>>> 9f474aaf

    // Create apiClient with auth config like in http-client.ts
    const authConfig = {
      username: process.env.NEXT_PUBLIC_API_USERNAME,
      password: process.env.NEXT_PUBLIC_API_PASSWORD,
    };

    apiClient = new HttpClient(undefined, {
      baseURL: process.env.FRONTEND_BASE_URL,
      auth: authConfig,
    });
  });

  beforeEach(() => {
    jest.clearAllMocks();

    (global.fetch as jest.Mock).mockResolvedValue({
      ok: true,
      status: 200,
      statusText: 'OK',
      headers: {
        get: (key: string) => {
          if (key === 'content-type') return 'application/json';
          return null;
        },
        forEach: (callback: (value: string, key: string) => void) => {
          callback('application/json', 'content-type');
        },
      },
      json: () => Promise.resolve({ data: 'test' }),
      text: () => Promise.resolve('test response'),
    });
  });

  it('should add Basic Auth header to requests', async () => {
    // Act
    await apiClient.get('/test');

    // Assert
    expect(global.fetch).toHaveBeenCalledWith(
      expect.any(String),
      expect.objectContaining({
        headers: expect.objectContaining({
          Authorization: expect.stringMatching(/^Basic .+$/),
        }),
      })
    );
  });

  it('should encode credentials correctly in Basic Auth header', async () => {
    // Act
    await apiClient.get('/test');

    // Assert
    const fetchCall = (global.fetch as jest.Mock).mock.calls[0];
    const headers = fetchCall[1].headers;
    const authHeader = headers.Authorization;

    // Decode the base64 to verify credentials
    const base64Credentials = authHeader.replace('Basic ', '');
    const credentials = atob(base64Credentials);

    // Use the test credentials we set
    const expectedCredentials = 'testuser:testpass';
    expect(credentials).toBe(expectedCredentials);
  });

  it('should make request to correct endpoint', async () => {
    // Act
    await apiClient.get('/chats');

    // Assert
    expect(global.fetch).toHaveBeenCalledWith(
      expect.stringContaining('/chats'),
      expect.any(Object)
    );
  });
});<|MERGE_RESOLUTION|>--- conflicted
+++ resolved
@@ -10,11 +10,7 @@
     // Set environment variables for the test
     process.env.NEXT_PUBLIC_API_USERNAME = 'testuser';
     process.env.NEXT_PUBLIC_API_PASSWORD = 'testpass';
-<<<<<<< HEAD
-    process.env.NEXT_PUBLIC_API_BASE_URL = 'https://api.example.com';
-=======
     process.env.FRONTEND_BASE_URL = 'http://localhost:3000';
->>>>>>> 9f474aaf
 
     // Create apiClient with auth config like in http-client.ts
     const authConfig = {

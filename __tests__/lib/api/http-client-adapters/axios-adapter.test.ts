--- conflicted
+++ resolved
@@ -220,14 +220,8 @@
       const response = await adapter.get('/test', {
         headers: {
           'custom-header': 'value',
-<<<<<<< HEAD
-          'undefined-header': undefined,
-          'null-header': null,
-        } as any,
-=======
           // undefined & null intentionally omitted to satisfy typing while still testing normal header handling
         },
->>>>>>> 9f474aaf
       });
 
       expect(response.data).toEqual({ test: 'data' });
@@ -253,16 +247,9 @@
         {
           headers: {
             'custom-header': 'value',
-<<<<<<< HEAD
-            'null-header': null,
-            'undefined-header': undefined,
-            'object-header': { key: 'value' },
-          } as any,
-=======
             // object header stringified by axios normalization
             'object-header': JSON.stringify({ key: 'value' }),
           },
->>>>>>> 9f474aaf
         }
       );
 
@@ -288,19 +275,11 @@
         { data: 'test' },
         {
           headers: {
-<<<<<<< HEAD
-            'number-header': 456,
-            'boolean-header': true,
-            'array-header': [1, 2, 3],
-            'object-header': { nested: 'object' },
-          } as any,
-=======
             'number-header': '456',
             'boolean-header': 'true',
             'array-header': JSON.stringify([1, 2, 3]),
             'object-header': JSON.stringify({ nested: 'object' }),
           },
->>>>>>> 9f474aaf
         }
       );
 

<<<<<<< HEAD
import {
  FetchAdapter,
  default as FetchAdapterDefault,
} from '../../../../src/lib/api/http-client-adapters/fetch-adapter';
import { HttpClientConfig } from '../../../../src/lib/types/api/http-client';
=======
import { FetchAdapter } from '@/lib/api/http-client-adapters/fetch-adapter';
import { HttpClientConfig } from '@/lib/types/api/http-client';
>>>>>>> 9f474aaf

// Mock fetch globally
const mockFetch = jest.fn();
global.fetch = mockFetch;

describe('FetchAdapter', () => {
  let adapter: FetchAdapter;

  beforeEach(() => {
    adapter = new FetchAdapter();
    jest.clearAllMocks();
    jest.clearAllTimers();
    jest.useFakeTimers();
  });

  afterEach(() => {
    jest.useRealTimers();
  });

<<<<<<< HEAD
  describe('constructor', () => {
    it('should create adapter with default config', () => {
      const defaultAdapter = new FetchAdapter();
      expect(defaultAdapter).toBeInstanceOf(FetchAdapter);
    });

    it('should create adapter with custom config', () => {
      const config: HttpClientConfig = {
        baseURL: 'https://api.example.com',
        timeout: 5000,
        headers: { Authorization: 'Bearer token' },
      };
      const customAdapter = new FetchAdapter(config);
      expect(customAdapter).toBeInstanceOf(FetchAdapter);
    });

    it('should create adapter using default export', () => {
      const defaultAdapter = new FetchAdapterDefault();
      expect(defaultAdapter).toBeInstanceOf(FetchAdapter);
    });
  });

=======
  // Constructor creation tests removed (redundant for coverage; adapter instantiation exercised by other tests)

>>>>>>> 9f474aaf
  describe('GET requests', () => {
    it('should make successful GET request', async () => {
      const mockResponse = {
        ok: true,
        status: 200,
        statusText: 'OK',
        headers: new Map([['content-type', 'application/json']]),
        json: jest.fn().mockResolvedValue({ data: 'test' }),
        text: jest.fn().mockResolvedValue(JSON.stringify({ data: 'test' })),
      };
      mockResponse.headers.forEach = jest.fn((callback) => {
        callback('application/json', 'content-type', mockResponse.headers);
      });

      mockFetch.mockResolvedValue(mockResponse);

      const result = await adapter.get('/test');

      expect(mockFetch).toHaveBeenCalledWith(
        '/test',
        expect.objectContaining({
          method: 'GET',
          headers: expect.objectContaining({
            'Content-Type': 'application/json',
          }),
        })
      );

      expect(result).toEqual({
        data: { data: 'test' },
        status: 200,
        ok: true,
        statusText: 'OK',
        headers: { 'content-type': 'application/json' },
      });
    });

    it('should handle baseURL configuration', async () => {
      const config: HttpClientConfig = {
        baseURL: 'https://api.example.com',
      };
      const customAdapter = new FetchAdapter(config);

      const mockResponse = {
        ok: true,
        status: 200,
        statusText: 'OK',
        headers: new Map(),
        json: jest.fn().mockResolvedValue({}),
        text: jest.fn().mockResolvedValue(JSON.stringify({})),
      };
      mockResponse.headers.forEach = jest.fn();

      mockFetch.mockResolvedValue(mockResponse);

      await customAdapter.get('/test');

      expect(mockFetch).toHaveBeenCalledWith(
        'https://api.example.com/test',
        expect.any(Object)
      );
    });

    it('should handle custom headers', async () => {
      const config: HttpClientConfig = {
        headers: { Authorization: 'Bearer token' },
      };

      const mockResponse = {
        ok: true,
        status: 200,
        statusText: 'OK',
        headers: new Map(),
        json: jest.fn().mockResolvedValue({}),
        text: jest.fn().mockResolvedValue(JSON.stringify({})),
      };
      mockResponse.headers.forEach = jest.fn();

      mockFetch.mockResolvedValue(mockResponse);

      await adapter.get('/test', config);

      expect(mockFetch).toHaveBeenCalledWith(
        '/test',
        expect.objectContaining({
          headers: expect.objectContaining({
            'Content-Type': 'application/json',
            Authorization: 'Bearer token',
          }),
        })
      );
    });

    it('should handle HTTP errors', async () => {
      const mockResponse = {
        ok: false,
        status: 404,
        statusText: 'Not Found',
        headers: new Map(),
        json: jest.fn(),
        text: jest.fn().mockResolvedValue('error'),
      };

      mockFetch.mockResolvedValue(mockResponse);

      await expect(adapter.get('/test')).rejects.toThrow('HTTP 404: Not Found');
    });

<<<<<<< HEAD
    it('should configure timeout correctly', () => {
      const config: HttpClientConfig = { timeout: 1000 };
      const customAdapter = new FetchAdapter(config);

      // Just verify the adapter can be created with timeout config
      expect(customAdapter).toBeInstanceOf(FetchAdapter);
    });
=======
    // Removed timeout-only constructor test (no unique coverage)
>>>>>>> 9f474aaf

    it('should handle network errors', async () => {
      mockFetch.mockRejectedValue(new Error('Network error'));

      await expect(adapter.get('/test')).rejects.toThrow('Network error');
    });
    it('should handle non-Error exceptions', async () => {
      // Simulate a rejection with a non-Error value
      mockFetch.mockRejectedValue('some error');
      await expect(adapter.get('/test')).rejects.toThrow(
        'Unknown error occurred'
      );
    });
  });

  describe('POST requests', () => {
    it('should make successful POST request with data', async () => {
      const mockResponse = {
        ok: true,
        status: 201,
        statusText: 'Created',
        headers: new Map([['content-type', 'application/json']]),
        json: jest.fn().mockResolvedValue({ id: 1 }),
        text: jest.fn().mockResolvedValue(JSON.stringify({ id: 1 })),
      };
      mockResponse.headers.forEach = jest.fn();

      mockFetch.mockResolvedValue(mockResponse);

      const postData = { name: 'test' };
      const result = await adapter.post('/test', postData);

      expect(mockFetch).toHaveBeenCalledWith(
        '/test',
        expect.objectContaining({
          method: 'POST',
          body: JSON.stringify(postData),
          headers: expect.objectContaining({
            'Content-Type': 'application/json',
          }),
        })
      );

      expect(result).toEqual({
        data: { id: 1 },
        status: 201,
        ok: true,
        statusText: 'Created',
        headers: {},
      });
    });

    it('should make POST request without data', async () => {
      const mockResponse = {
        ok: true,
        status: 200,
        statusText: 'OK',
        headers: new Map(),
        json: jest.fn().mockResolvedValue({}),
        text: jest.fn().mockResolvedValue(JSON.stringify({})),
      };
      mockResponse.headers.forEach = jest.fn();

      mockFetch.mockResolvedValue(mockResponse);

      await adapter.post('/test');

      expect(mockFetch).toHaveBeenCalledWith(
        '/test',
        expect.objectContaining({
          method: 'POST',
          body: undefined,
        })
      );
    });
  });

  describe('PUT requests', () => {
    it('should make successful PUT request', async () => {
      const mockResponse = {
        ok: true,
        status: 200,
        statusText: 'OK',
        headers: new Map(),
        json: jest.fn().mockResolvedValue({ updated: true }),
        text: jest.fn().mockResolvedValue(JSON.stringify({ updated: true })),
      };
      mockResponse.headers.forEach = jest.fn();

      mockFetch.mockResolvedValue(mockResponse);

      const putData = { name: 'updated' };
      await adapter.put('/test/1', putData);

      expect(mockFetch).toHaveBeenCalledWith(
        '/test/1',
        expect.objectContaining({
          method: 'PUT',
          body: JSON.stringify(putData),
        })
      );
    });
  });

  describe('DELETE requests', () => {
    it('should make successful DELETE request', async () => {
      const mockResponse = {
        ok: true,
        status: 204,
        statusText: 'No Content',
        headers: new Map(),
        json: jest.fn().mockResolvedValue({}),
        text: jest.fn().mockResolvedValue(JSON.stringify({})),
      };
      mockResponse.headers.forEach = jest.fn();

      mockFetch.mockResolvedValue(mockResponse);

      await adapter.delete('/test/1');

      expect(mockFetch).toHaveBeenCalledWith(
        '/test/1',
        expect.objectContaining({
          method: 'DELETE',
        })
      );
    });
  });

  describe('PATCH requests', () => {
    it('should make successful PATCH request', async () => {
      const mockResponse = {
        ok: true,
        status: 200,
        statusText: 'OK',
        headers: new Map(),
        json: jest.fn().mockResolvedValue({ patched: true }),
        text: jest.fn().mockResolvedValue(JSON.stringify({ patched: true })),
      };
      mockResponse.headers.forEach = jest.fn();

      mockFetch.mockResolvedValue(mockResponse);

      const patchData = { field: 'value' };
      await adapter.patch('/test/1', patchData);

      expect(mockFetch).toHaveBeenCalledWith(
        '/test/1',
        expect.objectContaining({
          method: 'PATCH',
          body: JSON.stringify(patchData),
        })
      );
    });
  });

  describe('timeout handling', () => {
    it('should handle timeout errors', async () => {
      jest.useRealTimers();
      const adapter = new FetchAdapter({ timeout: 100 });
      const abortError = new Error('The operation was aborted.');
      abortError.name = 'AbortError';
      mockFetch.mockRejectedValue(abortError);
      await expect(adapter.get('/test')).rejects.toThrow(
        'The operation was aborted.'
      );
      jest.useFakeTimers();
    });
    it('should clear timeout and throw on HTTP error', async () => {
      jest.useFakeTimers();
      const mockClearTimeout = jest.fn();
      global.clearTimeout = mockClearTimeout;
      const adapter = new FetchAdapter({ timeout: 500 });
      const mockResponse = {
        ok: false,
        status: 500,
        statusText: 'Server Error',
        headers: new Map(),
        json: jest.fn(),
        text: jest.fn().mockResolvedValue('error'),
      };
      mockResponse.headers.forEach = jest.fn();
      mockFetch.mockResolvedValue(mockResponse);

      await expect(adapter.get('/test')).rejects.toThrow(
        'HTTP 500: Server Error'
      );
      expect(mockClearTimeout).toHaveBeenCalled();
      jest.useRealTimers();
    });

    it('should call clearTimeout on success', async () => {
      const originalClearTimeout = global.clearTimeout;
      const mockClearTimeout = jest.fn();
      global.clearTimeout = mockClearTimeout;

      const adapter = new FetchAdapter({ timeout: 5000 });

      const mockResponse = {
        ok: true,
        status: 200,
        statusText: 'OK',
        headers: new Map(),
        json: jest.fn().mockResolvedValue({}),
        text: jest.fn().mockResolvedValue(JSON.stringify({})),
      };
      mockResponse.headers.forEach = jest.fn();

      mockFetch.mockResolvedValue(mockResponse);

      await adapter.get('/test');

      expect(mockClearTimeout).toHaveBeenCalled();

      global.clearTimeout = originalClearTimeout;
    });
  });

  describe('error handling', () => {
    it('should handle non-Error exceptions', async () => {
      mockFetch.mockRejectedValue('String error');

      await expect(adapter.get('/test')).rejects.toThrow(
        'Unknown error occurred'
      );
    });

    it('should handle fetch errors', async () => {
      const fetchError = new Error('Network error');
      mockFetch.mockRejectedValue(fetchError);

      await expect(adapter.get('/test')).rejects.toThrow('Network error');
    });

    it('should handle HTTP error responses', async () => {
      const mockResponse = {
        ok: false,
        status: 404,
        statusText: 'Not Found',
        headers: new Map(),
        json: jest.fn(),
        text: jest.fn().mockResolvedValue('error'),
      };

      mockFetch.mockResolvedValue(mockResponse);

      await expect(adapter.get('/test')).rejects.toThrow('HTTP 404: Not Found');
    });
  });

  describe('content type handling', () => {
    it('should handle Excel file responses (xlsx)', async () => {
      const mockBlob = new Blob(['excel data'], {
        type: 'application/vnd.openxmlformats-officedocument.spreadsheetml.sheet',
      });
      const mockResponse = {
        ok: true,
        status: 200,
        statusText: 'OK',
        headers: new Map([
          [
            'content-type',
            'application/vnd.openxmlformats-officedocument.spreadsheetml.sheet',
          ],
        ]),
        json: jest.fn(),
        text: jest.fn(),
        blob: jest.fn().mockResolvedValue(mockBlob),
      };
      mockResponse.headers.forEach = jest.fn((callback) => {
        callback(
          'application/vnd.openxmlformats-officedocument.spreadsheetml.sheet',
          'content-type',
          mockResponse.headers
        );
      });

      mockFetch.mockResolvedValue(mockResponse);

      const result = await adapter.get('/excel-file');

      expect(mockResponse.blob).toHaveBeenCalled();
      expect(result.data).toBe(mockBlob);
    });

    it('should handle CSV file responses', async () => {
      const mockBlob = new Blob(['csv,data'], { type: 'text/csv' });
      const mockResponse = {
        ok: true,
        status: 200,
        statusText: 'OK',
        headers: new Map([['content-type', 'text/csv']]),
        json: jest.fn(),
        text: jest.fn(),
        blob: jest.fn().mockResolvedValue(mockBlob),
      };
      mockResponse.headers.forEach = jest.fn((callback) => {
        callback('text/csv', 'content-type', mockResponse.headers);
      });

      mockFetch.mockResolvedValue(mockResponse);

      const result = await adapter.get('/csv-file');

      expect(mockResponse.blob).toHaveBeenCalled();
      expect(result.data).toBe(mockBlob);
    });

    it('should handle text responses when content type is not JSON or file', async () => {
      const mockResponse = {
        ok: true,
        status: 200,
        statusText: 'OK',
        headers: new Map([['content-type', 'text/plain']]),
        json: jest.fn(),
        text: jest.fn().mockResolvedValue('plain text response'),
        blob: jest.fn(),
      };
      mockResponse.headers.forEach = jest.fn((callback) => {
        callback('text/plain', 'content-type', mockResponse.headers);
      });

      mockFetch.mockResolvedValue(mockResponse);

      const result = await adapter.get('/text-file');

      expect(mockResponse.text).toHaveBeenCalled();
      expect(result.data).toBe('plain text response');
    });

    it('should handle responses with no content-type header', async () => {
      const mockResponse = {
        ok: true,
        status: 200,
        statusText: 'OK',
        headers: new Map(),
        json: jest.fn(),
        text: jest.fn().mockResolvedValue('default text response'),
        blob: jest.fn(),
      };
      mockResponse.headers.forEach = jest.fn();

      mockFetch.mockResolvedValue(mockResponse);

      const result = await adapter.get('/no-content-type');

      expect(mockResponse.text).toHaveBeenCalled();
      expect(result.data).toBe('default text response');
<<<<<<< HEAD
=======
    });
  });

  describe('basic authentication', () => {
    it('should add Basic Authorization header when auth config is provided', async () => {
      const config: HttpClientConfig = {
        auth: {
          username: 'testuser',
          password: 'testpass',
        },
      };
      const authAdapter = new FetchAdapter(config);

      const mockResponse = {
        ok: true,
        status: 200,
        statusText: 'OK',
        headers: new Headers({ 'content-type': 'application/json' }),
        json: jest.fn().mockResolvedValue({ data: 'success' }),
      };
      mockFetch.mockResolvedValue(mockResponse);

      await authAdapter.get('/test');

      expect(mockFetch).toHaveBeenCalledWith('/test', {
        method: 'GET',
        headers: expect.objectContaining({
          'Content-Type': 'application/json',
          Authorization: 'Basic dGVzdHVzZXI6dGVzdHBhc3M=', // Base64 of "testuser:testpass"
          'X-Request-Id': expect.any(String),
        }),
        signal: expect.any(AbortSignal),
      });
    });

    it('should add Basic Authorization header from request config', async () => {
      const mockResponse = {
        ok: true,
        status: 200,
        statusText: 'OK',
        headers: new Headers({ 'content-type': 'application/json' }),
        json: jest.fn().mockResolvedValue({ data: 'success' }),
      };
      mockFetch.mockResolvedValue(mockResponse);

      await adapter.get('/test', {
        auth: {
          username: 'requestuser',
          password: 'requestpass',
        },
      });

      expect(mockFetch).toHaveBeenCalledWith('/test', {
        method: 'GET',
        headers: expect.objectContaining({
          'Content-Type': 'application/json',
          Authorization: 'Basic cmVxdWVzdHVzZXI6cmVxdWVzdHBhc3M=', // Base64 of "requestuser:requestpass"
          'X-Request-Id': expect.any(String),
        }),
        signal: expect.any(AbortSignal),
      });
    });
  });

  describe('request ID', () => {
    it('should add X-Request-Id header with UUIDv6 to all requests', async () => {
      const mockResponse = {
        ok: true,
        status: 200,
        statusText: 'OK',
        headers: new Headers({ 'content-type': 'application/json' }),
        json: jest.fn().mockResolvedValue({ data: 'success' }),
      };
      mockFetch.mockResolvedValue(mockResponse);

      await adapter.get('/test');

      expect(mockFetch).toHaveBeenCalledWith('/test', {
        method: 'GET',
        headers: expect.objectContaining({
          'Content-Type': 'application/json',
          'X-Request-Id': expect.stringMatching(
            /^[0-9a-f]{8}-[0-9a-f]{4}-6[0-9a-f]{3}-[89ab][0-9a-f]{3}-[0-9a-f]{12}$/i
          ),
        }),
        signal: expect.any(AbortSignal),
      });
    });

    it('should generate different request IDs for different requests', async () => {
      const mockResponse = {
        ok: true,
        status: 200,
        statusText: 'OK',
        headers: new Headers({ 'content-type': 'application/json' }),
        json: jest.fn().mockResolvedValue({ data: 'success' }),
      };
      mockFetch.mockResolvedValue(mockResponse);

      await adapter.get('/test1');
      await adapter.get('/test2');

      const calls = mockFetch.mock.calls;
      const requestId1 = calls[0][1].headers['X-Request-Id'];
      const requestId2 = calls[1][1].headers['X-Request-Id'];

      expect(requestId1).toBeDefined();
      expect(requestId2).toBeDefined();
      expect(requestId1).not.toBe(requestId2);
>>>>>>> 9f474aaf
    });
  });

  describe('header merging', () => {
    it('should merge headers correctly with all levels', async () => {
      const config = {
        baseURL: 'https://api.example.com',
        headers: { 'X-Custom': 'value' },
      };
      const customAdapter = new FetchAdapter(config);

      const mockResponse = {
        ok: true,
        status: 200,
        statusText: 'OK',
        headers: new Map(),
        json: jest.fn().mockResolvedValue({}),
        text: jest.fn().mockResolvedValue(JSON.stringify({})),
      };
      mockResponse.headers.forEach = jest.fn();

      mockFetch.mockResolvedValue(mockResponse);

      await customAdapter.get('/test', { headers: { 'X-Override': 'test' } });

      expect(mockFetch).toHaveBeenCalledWith(
        'https://api.example.com/test',
        expect.objectContaining({
          headers: expect.objectContaining({
            'Content-Type': 'application/json',
            'X-Custom': 'value',
            'X-Override': 'test',
<<<<<<< HEAD
=======
            'X-Request-Id': expect.any(String),
>>>>>>> 9f474aaf
          }),
        })
      );
    });

    it('should handle request headers in options', async () => {
      const mockResponse = {
        ok: true,
        status: 200,
        statusText: 'OK',
        headers: new Map(),
        json: jest.fn().mockResolvedValue({}),
        text: jest.fn().mockResolvedValue(JSON.stringify({})),
      };
      mockResponse.headers.forEach = jest.fn();

      mockFetch.mockResolvedValue(mockResponse);

      await adapter.post(
        '/test',
        { data: 'test' },
        {
          headers: { 'X-Request': 'header' },
        }
      );

      expect(mockFetch).toHaveBeenCalledWith(
        '/test',
        expect.objectContaining({
          headers: expect.objectContaining({
            'Content-Type': 'application/json',
            'X-Request': 'header',
          }),
        })
      );
    });

    it('should handle fetch timeout and call clearTimeout', async () => {
      // This test specifically targets line 33 in fetch-adapter.ts (clearTimeout call)
      const originalClearTimeout = global.clearTimeout;
      const mockClearTimeout = jest.fn();
      global.clearTimeout = mockClearTimeout;

      const mockResponse = {
        ok: true,
        status: 200,
        statusText: 'OK',
        headers: new Map(),
        json: jest.fn().mockResolvedValue({}),
        text: jest.fn().mockResolvedValue(JSON.stringify({})),
      };
      mockResponse.headers.forEach = jest.fn();

      // Mock fetch to resolve normally (which will trigger clearTimeout on success)
      mockFetch.mockResolvedValue(mockResponse);

      await adapter.get('/test');

      // Verify clearTimeout was called (this covers line 33)
      expect(mockClearTimeout).toHaveBeenCalled();

      global.clearTimeout = originalClearTimeout;
    });

    it('should handle fetch error and call clearTimeout in catch block', async () => {
      // This test targets the clearTimeout call in the catch block (line 75)
      const originalClearTimeout = global.clearTimeout;
      const mockClearTimeout = jest.fn();
      global.clearTimeout = mockClearTimeout;

      // Mock fetch to reject with an error
      mockFetch.mockRejectedValue(new Error('Network error'));

      await expect(adapter.get('/test')).rejects.toThrow('Network error');

      // Verify clearTimeout was called even in error case
      expect(mockClearTimeout).toHaveBeenCalled();

      global.clearTimeout = originalClearTimeout;
    });
    it('should handle timeout with actual AbortController signal', async () => {
      jest.useRealTimers();
      const adapter = new FetchAdapter({ timeout: 50 });

      // Create a promise that resolves after 100ms
      const delayedPromise = new Promise((resolve) => {
        setTimeout(resolve, 100);
      });

      // Mock fetch to take longer than timeout
      mockFetch.mockImplementation(() => delayedPromise);

      await expect(adapter.get('/test')).rejects.toThrow();
      jest.useFakeTimers();
    });

    it('should execute timeout callback function with Jest timers', () => {
      jest.useFakeTimers();

      // Mock setTimeout to capture the callback
      let timeoutCallback: (() => void) | undefined;
      const originalSetTimeout = global.setTimeout;
      global.setTimeout = jest.fn((callback: () => void, delay: number) => {
        timeoutCallback = callback;
        return originalSetTimeout(callback, delay);
      }) as unknown as typeof setTimeout;

      const adapter = new FetchAdapter({ timeout: 1000 });

      // Mock fetch to return a pending promise
      const pendingPromise = new Promise(() => {});
      mockFetch.mockImplementation(() => pendingPromise);

      // Start the request
      adapter.get('/test');

      // Verify setTimeout was called
      expect(global.setTimeout).toHaveBeenCalled();

      // Execute the timeout callback manually to cover line 33
      if (timeoutCallback) {
        timeoutCallback();
      }

      // Restore
      global.setTimeout = originalSetTimeout;
      jest.useRealTimers();
    });

    it('should handle no baseURL configuration', async () => {
      const adapter = new FetchAdapter({});

      const mockResponse = {
        ok: true,
        status: 200,
        statusText: 'OK',
        headers: new Map(),
        json: jest.fn().mockResolvedValue({}),
        text: jest.fn().mockResolvedValue(JSON.stringify({})),
      };
      mockResponse.headers.forEach = jest.fn();
      mockFetch.mockResolvedValue(mockResponse);

      await adapter.get('/test');

      expect(mockFetch).toHaveBeenCalledWith('/test', expect.any(Object));
    });

    it('should handle undefined baseURL in config', async () => {
      const adapter = new FetchAdapter({ baseURL: undefined });

      const mockResponse = {
        ok: true,
        status: 200,
        statusText: 'OK',
        headers: new Map(),
        json: jest.fn().mockResolvedValue({}),
        text: jest.fn().mockResolvedValue(JSON.stringify({})),
      };
      mockResponse.headers.forEach = jest.fn();
      mockFetch.mockResolvedValue(mockResponse);

      await adapter.get('/test');

      expect(mockFetch).toHaveBeenCalledWith('/test', expect.any(Object));
    });

    it('should handle empty string baseURL', async () => {
      const adapter = new FetchAdapter({ baseURL: '' });

      const mockResponse = {
        ok: true,
        status: 200,
        statusText: 'OK',
        headers: new Map(),
        json: jest.fn().mockResolvedValue({}),
        text: jest.fn().mockResolvedValue(JSON.stringify({})),
      };
      mockResponse.headers.forEach = jest.fn();
      mockFetch.mockResolvedValue(mockResponse);

      await adapter.get('/test');

      expect(mockFetch).toHaveBeenCalledWith('/test', expect.any(Object));
    });

    it('should handle timeout in PUT request', async () => {
      const originalClearTimeout = global.clearTimeout;
      const mockClearTimeout = jest.fn();
      global.clearTimeout = mockClearTimeout;

      const adapter = new FetchAdapter({ timeout: 5000 });

      const mockResponse = {
        ok: true,
        status: 200,
        statusText: 'OK',
        headers: new Map(),
        json: jest.fn().mockResolvedValue({}),
        text: jest.fn().mockResolvedValue(JSON.stringify({})),
      };
      mockResponse.headers.forEach = jest.fn();
      mockFetch.mockResolvedValue(mockResponse);

      await adapter.put('/test', { data: 'test' });

      expect(mockClearTimeout).toHaveBeenCalled();
      global.clearTimeout = originalClearTimeout;
    });

    it('should handle timeout in DELETE request', async () => {
      const originalClearTimeout = global.clearTimeout;
      const mockClearTimeout = jest.fn();
      global.clearTimeout = mockClearTimeout;

      const adapter = new FetchAdapter({ timeout: 5000 });

      const mockResponse = {
        ok: true,
        status: 204,
        statusText: 'No Content',
        headers: new Map(),
        json: jest.fn().mockResolvedValue({}),
        text: jest.fn().mockResolvedValue(JSON.stringify({})),
      };
      mockResponse.headers.forEach = jest.fn();
      mockFetch.mockResolvedValue(mockResponse);

      await adapter.delete('/test');

      expect(mockClearTimeout).toHaveBeenCalled();
      global.clearTimeout = originalClearTimeout;
    });

    it('should handle timeout in PATCH request', async () => {
      const originalClearTimeout = global.clearTimeout;
      const mockClearTimeout = jest.fn();
      global.clearTimeout = mockClearTimeout;

      const adapter = new FetchAdapter({ timeout: 5000 });

      const mockResponse = {
        ok: true,
        status: 200,
        statusText: 'OK',
        headers: new Map(),
        json: jest.fn().mockResolvedValue({}),
        text: jest.fn().mockResolvedValue(JSON.stringify({})),
      };
      mockResponse.headers.forEach = jest.fn();
      mockFetch.mockResolvedValue(mockResponse);

      await adapter.patch('/test', { data: 'test' });

      expect(mockClearTimeout).toHaveBeenCalled();
      global.clearTimeout = originalClearTimeout;
    });

    it('should handle undefined data in PUT request', async () => {
      const mockResponse = {
        ok: true,
        status: 200,
        statusText: 'OK',
        headers: new Map(),
        json: jest.fn().mockResolvedValue({}),
        text: jest.fn().mockResolvedValue(JSON.stringify({})),
      };
      mockResponse.headers.forEach = jest.fn();
      mockFetch.mockResolvedValue(mockResponse);

      await adapter.put('/test');

      expect(mockFetch).toHaveBeenCalledWith(
        '/test',
        expect.objectContaining({
          method: 'PUT',
          body: undefined,
        })
      );
    });

    it('should handle undefined data in PATCH request', async () => {
      const mockResponse = {
        ok: true,
        status: 200,
        statusText: 'OK',
        headers: new Map(),
        json: jest.fn().mockResolvedValue({}),
        text: jest.fn().mockResolvedValue(JSON.stringify({})),
      };
      mockResponse.headers.forEach = jest.fn();
      mockFetch.mockResolvedValue(mockResponse);

      await adapter.patch('/test');

      expect(mockFetch).toHaveBeenCalledWith(
        '/test',
        expect.objectContaining({
          method: 'PATCH',
          body: undefined,
        })
      );
    });

    it('should properly merge all header sources', async () => {
      const adapterConfig = {
        headers: { 'X-Adapter': 'adapter-value' },
      };
      const customAdapter = new FetchAdapter(adapterConfig);

      const mockResponse = {
        ok: true,
        status: 200,
        statusText: 'OK',
        headers: new Map(),
        json: jest.fn().mockResolvedValue({}),
        text: jest.fn().mockResolvedValue(JSON.stringify({})),
      };
      mockResponse.headers.forEach = jest.fn();
      mockFetch.mockResolvedValue(mockResponse);

      await customAdapter.get('/test', {
        headers: { 'X-Config': 'config-value' },
      });

      expect(mockFetch).toHaveBeenCalledWith(
        '/test',
        expect.objectContaining({
          headers: expect.objectContaining({
            'Content-Type': 'application/json',
            'X-Adapter': 'adapter-value',
            'X-Config': 'config-value',
          }),
        })
      );
    });

    it('should handle request with all options headers', async () => {
      const mockResponse = {
        ok: true,
        status: 200,
        statusText: 'OK',
        headers: new Map(),
        json: jest.fn().mockResolvedValue({}),
        text: jest.fn().mockResolvedValue(JSON.stringify({})),
      };
      mockResponse.headers.forEach = jest.fn();
      mockFetch.mockResolvedValue(mockResponse);

      await adapter.post(
        '/test',
        { data: 'test' },
        {
          headers: { 'X-Test': 'test-value' },
        }
      );

      expect(mockFetch).toHaveBeenCalledWith(
        '/test',
        expect.objectContaining({
          method: 'POST',
          headers: expect.objectContaining({
            'Content-Type': 'application/json',
            'X-Test': 'test-value',
          }),
        })
      );
    });

    it('should handle request with no config to cover optional chaining', async () => {
      const mockResponse = {
        ok: true,
        status: 200,
        statusText: 'OK',
        headers: new Map(),
        json: jest.fn().mockResolvedValue({}),
        text: jest.fn().mockResolvedValue(JSON.stringify({})),
      };
      mockResponse.headers.forEach = jest.fn();
      mockFetch.mockResolvedValue(mockResponse);

      // Call without config parameter to test config?.headers branch
      await adapter.get('/test');

      expect(mockFetch).toHaveBeenCalledWith(
        '/test',
        expect.objectContaining({
          method: 'GET',
        })
      );
    });
  });
});<|MERGE_RESOLUTION|>--- conflicted
+++ resolved
@@ -1,13 +1,5 @@
-<<<<<<< HEAD
-import {
-  FetchAdapter,
-  default as FetchAdapterDefault,
-} from '../../../../src/lib/api/http-client-adapters/fetch-adapter';
-import { HttpClientConfig } from '../../../../src/lib/types/api/http-client';
-=======
 import { FetchAdapter } from '@/lib/api/http-client-adapters/fetch-adapter';
 import { HttpClientConfig } from '@/lib/types/api/http-client';
->>>>>>> 9f474aaf
 
 // Mock fetch globally
 const mockFetch = jest.fn();
@@ -27,33 +19,8 @@
     jest.useRealTimers();
   });
 
-<<<<<<< HEAD
-  describe('constructor', () => {
-    it('should create adapter with default config', () => {
-      const defaultAdapter = new FetchAdapter();
-      expect(defaultAdapter).toBeInstanceOf(FetchAdapter);
-    });
-
-    it('should create adapter with custom config', () => {
-      const config: HttpClientConfig = {
-        baseURL: 'https://api.example.com',
-        timeout: 5000,
-        headers: { Authorization: 'Bearer token' },
-      };
-      const customAdapter = new FetchAdapter(config);
-      expect(customAdapter).toBeInstanceOf(FetchAdapter);
-    });
-
-    it('should create adapter using default export', () => {
-      const defaultAdapter = new FetchAdapterDefault();
-      expect(defaultAdapter).toBeInstanceOf(FetchAdapter);
-    });
-  });
-
-=======
   // Constructor creation tests removed (redundant for coverage; adapter instantiation exercised by other tests)
 
->>>>>>> 9f474aaf
   describe('GET requests', () => {
     it('should make successful GET request', async () => {
       const mockResponse = {
@@ -162,17 +129,7 @@
       await expect(adapter.get('/test')).rejects.toThrow('HTTP 404: Not Found');
     });
 
-<<<<<<< HEAD
-    it('should configure timeout correctly', () => {
-      const config: HttpClientConfig = { timeout: 1000 };
-      const customAdapter = new FetchAdapter(config);
-
-      // Just verify the adapter can be created with timeout config
-      expect(customAdapter).toBeInstanceOf(FetchAdapter);
-    });
-=======
     // Removed timeout-only constructor test (no unique coverage)
->>>>>>> 9f474aaf
 
     it('should handle network errors', async () => {
       mockFetch.mockRejectedValue(new Error('Network error'));
@@ -521,8 +478,6 @@
 
       expect(mockResponse.text).toHaveBeenCalled();
       expect(result.data).toBe('default text response');
-<<<<<<< HEAD
-=======
     });
   });
 
@@ -632,7 +587,6 @@
       expect(requestId1).toBeDefined();
       expect(requestId2).toBeDefined();
       expect(requestId1).not.toBe(requestId2);
->>>>>>> 9f474aaf
     });
   });
 
@@ -665,10 +619,7 @@
             'Content-Type': 'application/json',
             'X-Custom': 'value',
             'X-Override': 'test',
-<<<<<<< HEAD
-=======
             'X-Request-Id': expect.any(String),
->>>>>>> 9f474aaf
           }),
         })
       );

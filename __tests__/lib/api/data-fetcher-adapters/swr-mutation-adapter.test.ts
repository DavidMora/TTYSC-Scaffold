import {
  SWRMutationAdapter,
  getIsSuccess,
  getIsError,
  getIsIdle,
} from '@/lib/api/data-fetcher-adapters/swr-mutation-adapter';
import { HttpClientResponse } from '@/lib/types/api/http-client';

// Mock SWR mutation
const mockTrigger = jest.fn();
const mockReset = jest.fn();

const mockUseSWRMutation = jest.fn().mockReturnValue({
  data: undefined,
  error: undefined,
  isMutating: false,
  trigger: mockTrigger,
  reset: mockReset,
});

describe('SWRMutationAdapter', () => {
  let adapter: SWRMutationAdapter;

  beforeEach(() => {
    jest.clearAllMocks();
    adapter = new SWRMutationAdapter(mockUseSWRMutation);
  });

  it('should use default useSWRMutation when no hook is provided', () => {
    // This test ensures the constructor coverage for the default parameter
    const adapterWithDefault = new SWRMutationAdapter();
    expect(adapterWithDefault).toBeInstanceOf(SWRMutationAdapter);
  });

  it('should properly transform HttpClientResponse to data via swrMutationFn', async () => {
    const mockData = { id: 1, name: 'test' };
    const mockResponse = { data: mockData, status: 200, statusText: 'OK' };

    // Mock the mutation function to return a HttpClientResponse
    const mutationFn = jest.fn().mockResolvedValue(mockResponse);

    // Create a custom mock that captures the swrMutationFn behavior
    let capturedFetcher:
      | ((key: string, opts: { arg: unknown }) => Promise<unknown>)
      | undefined;
    const customMockUseSWRMutation = jest
      .fn()
      .mockImplementation((key, fetcher) => {
        capturedFetcher = fetcher;
        return {
          data: undefined,
          error: undefined,
          isMutating: false,
          trigger: mockTrigger,
          reset: mockReset,
        };
      });

    const adapter = new SWRMutationAdapter(customMockUseSWRMutation);
    adapter.mutateData(['test-key'], mutationFn);

    // Verify that the fetcher was captured and can transform the response
    expect(capturedFetcher).toBeDefined();
    expect(typeof capturedFetcher).toBe('function');

    // Test the actual behavior by calling the captured fetcher
    const result = await capturedFetcher!('test-key', {
      arg: { name: 'test' },
    });
    expect(mutationFn).toHaveBeenCalledWith({ name: 'test' });
    expect(result).toEqual(mockData);
  });

  describe('getIsSuccess, getIsError, getIsIdle', () => {
    it('should cover all branches of getIsSuccess', () => {
      expect(getIsSuccess(false, undefined, { foo: 'bar' })).toBe(true);
      expect(getIsSuccess(false, new Error('fail'), { foo: 'bar' })).toBe(
        false
      );
      expect(getIsSuccess(true, undefined, { foo: 'bar' })).toBe(false);
      expect(getIsSuccess(false, undefined, undefined)).toBe(false);
    });
    it('should cover all branches of getIsError', () => {
      expect(getIsError(false, new Error('fail'))).toBe(true);
      expect(getIsError(true, new Error('fail'))).toBe(false);
      expect(getIsError(false, undefined)).toBe(false);
    });
    it('should cover all branches of getIsIdle', () => {
      expect(getIsIdle(false, undefined, undefined)).toBe(true);
      expect(getIsIdle(true, undefined, undefined)).toBe(false);
      expect(getIsIdle(false, { foo: 'bar' }, undefined)).toBe(false);
      expect(getIsIdle(false, undefined, new Error('fail'))).toBe(false);
    });
    it('should cover isSuccess and isError computed properties', () => {
      // isSuccess: !isMutating && !error && data !== undefined
      mockUseSWRMutation.mockReturnValueOnce({
        data: { foo: 'bar' },
        error: undefined,
        isMutating: false,
        trigger: mockTrigger,
        reset: mockReset,
      });
      let response = new SWRMutationAdapter(mockUseSWRMutation).mutateData(
        ['test-key'],
        jest.fn()
      );
      expect(response.isSuccess).toBe(true);
      expect(response.isError).toBe(false);
      expect(response.isIdle).toBe(false);

      // isError: !isMutating && error !== undefined
      const error = new Error('fail');
      mockUseSWRMutation.mockReturnValueOnce({
        data: undefined,
        error,
        isMutating: false,
        trigger: mockTrigger,
        reset: mockReset,
      });
      response = new SWRMutationAdapter(mockUseSWRMutation).mutateData(
        ['test-key'],
        jest.fn()
      );
      expect(response.isSuccess).toBe(false);
      expect(response.isError).toBe(true);
      expect(response.isIdle).toBe(false);
    });
    it('should return mutation response with initial state', () => {
      const mutationFn = jest.fn();
      const mutationKey = ['test-key'];
      const response = adapter.mutateData(mutationKey, mutationFn);

      expect(response.data).toBeUndefined();
      expect(response.error).toBeUndefined();
      expect(response.isLoading).toBe(false);
      expect(response.isSuccess).toBe(false);
      expect(response.isError).toBe(false);
      expect(response.isIdle).toBe(true);
      expect(typeof response.mutate).toBe('function');
      expect(typeof response.mutateAsync).toBe('function');
      expect(typeof response.reset).toBe('function');
    });

    it('should successfully mutate data', async () => {
      const mockData = { id: 1, name: 'test' };
      mockTrigger.mockResolvedValue(mockData);

      const mutationFn = jest.fn().mockResolvedValue({
        data: mockData,
        status: 200,
        statusText: 'OK',
      } as HttpClientResponse<typeof mockData>);

      const mutationKey = ['test-key'];
      const response = adapter.mutateData(mutationKey, mutationFn);
      const variables = { name: 'test' };

      const result = await response.mutate(variables);

      expect(result).toEqual(mockData);
      expect(mockTrigger).toHaveBeenCalledWith(variables);
    });

    it('should handle mutation error', async () => {
      const error = new Error('Mutation failed');
      mockTrigger.mockRejectedValue(error);

      const mutationFn = jest.fn().mockResolvedValue({
        data: { id: 1 },
        status: 200,
        statusText: 'OK',
      } as HttpClientResponse<{ id: number }>);

      const mutationKey = ['test-key'];
      const response = adapter.mutateData(mutationKey, mutationFn);
      const variables = { name: 'test' };

      await expect(response.mutate(variables)).rejects.toThrow(error);
    });

    it('should call onSuccess callback when provided', async () => {
      const mockData = { id: 1, name: 'test' };
      const onSuccess = jest.fn();
      mockTrigger.mockResolvedValue(mockData);

      const mutationFn = jest.fn().mockResolvedValue({
        data: mockData,
        status: 200,
        statusText: 'OK',
      } as HttpClientResponse<typeof mockData>);

      const mutationKey = ['test-key'];
      const response = adapter.mutateData(mutationKey, mutationFn, {
        onSuccess,
      });
      const variables = { name: 'test' };

      await response.mutate(variables);

      expect(onSuccess).toHaveBeenCalledWith(mockData, variables);
    });

    it('should call onError callback when provided', async () => {
      const error = new Error('Mutation failed');
      const onError = jest.fn();
      mockTrigger.mockRejectedValue(error);

      const mutationFn = jest.fn().mockResolvedValue({
        data: { id: 1 },
        status: 200,
        statusText: 'OK',
      } as HttpClientResponse<{ id: number }>);

      const mutationKey = ['test-key'];
      const response = adapter.mutateData(mutationKey, mutationFn, { onError });
      const variables = { name: 'test' };

      await expect(response.mutate(variables)).rejects.toThrow();

      expect(onError).toHaveBeenCalledWith(error, variables);
    });

    it('should call onSettled callback on success', async () => {
      const mockData = { id: 1, name: 'test' };
      const onSettled = jest.fn();
      mockTrigger.mockResolvedValue(mockData);

      const mutationFn = jest.fn().mockResolvedValue({
        data: mockData,
        status: 200,
        statusText: 'OK',
      } as HttpClientResponse<typeof mockData>);

      const mutationKey = ['test-key'];
      const response = adapter.mutateData(mutationKey, mutationFn, {
        onSettled,
      });
      const variables = { name: 'test' };

      await response.mutate(variables);

      expect(onSettled).toHaveBeenCalledWith(mockData, null, variables);
    });

    it('should call onSettled callback on error', async () => {
      const error = new Error('Mutation failed');
      const onSettled = jest.fn();
      mockTrigger.mockRejectedValue(error);

      const mutationFn = jest.fn().mockResolvedValue({
        data: { id: 1 },
        status: 200,
        statusText: 'OK',
      } as HttpClientResponse<{ id: number }>);

      const mutationKey = ['test-key'];
      const response = adapter.mutateData(mutationKey, mutationFn, {
        onSettled,
      });
      const variables = { name: 'test' };

      await expect(response.mutate(variables)).rejects.toThrow();

      expect(onSettled).toHaveBeenCalledWith(undefined, error, variables);
    });

    it('should invalidate queries when invalidateQueries is provided', async () => {
      const mockData = { id: 1, name: 'test' };
      const mockMutate = jest.fn();

      // Mock the swr mutate function
      jest.doMock('swr', () => ({
        mutate: mockMutate,
      }));

      mockTrigger.mockResolvedValue(mockData);

      const mutationFn = jest.fn().mockResolvedValue({
        data: mockData,
        status: 200,
        statusText: 'OK',
      } as HttpClientResponse<typeof mockData>);

      const mutationKey = ['test-key'];
      const response = adapter.mutateData(mutationKey, mutationFn, {
        invalidateQueries: ['query1', 'query2'],
      });
      const variables = { name: 'test' };

      await response.mutate(variables);

      // The invalidateQueries functionality is tested via the import
      expect(mockTrigger).toHaveBeenCalledWith(variables);
    });

<<<<<<< HEAD
=======
    it('should handle invalidateQueries errors gracefully', async () => {
      const mockData = { id: 1, name: 'test' };

      // Mock the swr import to throw an error
      jest.doMock('swr', () => {
        throw new Error('Failed to import swr');
      });

      mockTrigger.mockResolvedValue(mockData);

      const mutationFn = jest.fn().mockResolvedValue({
        data: mockData,
        status: 200,
        statusText: 'OK',
      } as HttpClientResponse<typeof mockData>);

      const mutationKey = ['test-key'];
      const response = adapter.mutateData(mutationKey, mutationFn, {
        invalidateQueries: ['query1', 'query2'],
      });
      const variables = { name: 'test' };

      // Should not throw even if invalidateQueries fails
      const result = await response.mutate(variables);
      expect(result).toEqual(mockData);
    });

>>>>>>> 9f474aaf
    it('should reset state when reset is called', () => {
      const mutationFn = jest.fn();
      const mutationKey = ['test-key'];
      const response = adapter.mutateData(mutationKey, mutationFn);

      response.reset();

      expect(mockReset).toHaveBeenCalled();
    });

    it('should work with mutateAsync', async () => {
      const mockData = { id: 1, name: 'test' };
      mockTrigger.mockResolvedValue(mockData);

      const mutationFn = jest.fn().mockResolvedValue({
        data: mockData,
        status: 200,
        statusText: 'OK',
      } as HttpClientResponse<typeof mockData>);

      const mutationKey = ['test-key'];
      const response = adapter.mutateData(mutationKey, mutationFn);
      const variables = { name: 'test' };

      const result = await response.mutateAsync(variables);

      expect(result).toEqual(mockData);
      expect(mockTrigger).toHaveBeenCalledWith(variables);
    });

    it('should handle non-Error rejection values', async () => {
      const errorString = 'String error';
      mockTrigger.mockRejectedValue(errorString);

      const mutationFn = jest.fn().mockResolvedValue({
        data: { id: 1 },
        status: 200,
        statusText: 'OK',
      } as HttpClientResponse<{ id: number }>);

      const mutationKey = ['test-key'];
      const response = adapter.mutateData(mutationKey, mutationFn);
      const variables = { name: 'test' };

      await expect(response.mutate(variables)).rejects.toThrow(
        'Mutation failed'
      );
    });
  });
});<|MERGE_RESOLUTION|>--- conflicted
+++ resolved
@@ -293,8 +293,6 @@
       expect(mockTrigger).toHaveBeenCalledWith(variables);
     });
 
-<<<<<<< HEAD
-=======
     it('should handle invalidateQueries errors gracefully', async () => {
       const mockData = { id: 1, name: 'test' };
 
@@ -322,7 +320,6 @@
       expect(result).toEqual(mockData);
     });
 
->>>>>>> 9f474aaf
     it('should reset state when reset is called', () => {
       const mutationFn = jest.fn();
       const mutationKey = ['test-key'];

--- conflicted
+++ resolved
@@ -17,13 +17,10 @@
       expect(httpClient).toBeInstanceOf(HttpClient);
     });
 
-<<<<<<< HEAD
-=======
     it('should export apiClient named instance', () => {
       expect(apiClient).toBeInstanceOf(HttpClient);
     });
 
->>>>>>> 9f474aaf
     it('should export HttpClient class', () => {
       expect(HttpClient).toBeDefined();
       expect(typeof HttpClient).toBe('function');

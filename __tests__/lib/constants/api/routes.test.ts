--- conflicted
+++ resolved
@@ -66,22 +66,12 @@
   });
 
   describe('BASE route', () => {
-<<<<<<< HEAD
-    it('uses default localhost when NEXT_PUBLIC_API_BASE_URL is not set', async () => {
-      delete process.env.NEXT_PUBLIC_API_BASE_URL;
-=======
     it('falls back to mock localhost when neither BACKEND_BASE_URL nor MOCK_BACKEND_BASE_URL are set', async () => {
       jest.resetModules();
->>>>>>> 9f474aaf
       const routes = await import('@/lib/constants/api/routes');
       expect(routes.BASE).toBe('http://localhost:5000');
     });
 
-<<<<<<< HEAD
-    it('uses NEXT_PUBLIC_API_BASE_URL when set', async () => {
-      const customUrl = 'https://api.example.com';
-      process.env.NEXT_PUBLIC_API_BASE_URL = customUrl;
-=======
     it('uses MOCK_BACKEND_BASE_URL when set (and BACKEND_BASE_URL unset)', async () => {
       const mockUrl = 'http://mock.example.com';
       process.env.MOCK_BACKEND_BASE_URL = mockUrl;
@@ -89,7 +79,6 @@
       const routes = await import('@/lib/constants/api/routes');
       expect(routes.BASE).toBe(mockUrl);
     });
->>>>>>> 9f474aaf
 
     it('prefers BACKEND_BASE_URL over MOCK_BACKEND_BASE_URL when both set', async () => {
       const mockUrl = 'http://mock.example.com';
@@ -98,11 +87,7 @@
       process.env.BACKEND_BASE_URL = realUrl;
       jest.resetModules();
       const routes = await import('@/lib/constants/api/routes');
-<<<<<<< HEAD
-      expect(routes.BASE).toBe(customUrl);
-=======
       expect(routes.BASE).toBe(realUrl);
->>>>>>> 9f474aaf
     });
   });
 

--- conflicted
+++ resolved
@@ -51,11 +51,8 @@
       delete process.env.ENABLE_AUTHENTICATION;
       delete process.env.FF_Chat_Analysis_Screen;
       delete process.env.FF_Full_Page_Navigation;
-<<<<<<< HEAD
       delete process.env.FF_SIDE_NAVBAR;
-=======
-      delete process.env.FF_Modals;
->>>>>>> 8513ddac
+      delete process.env.FF_Modals;
 
       const result = loadFeatureFlagsEdge();
 
@@ -63,11 +60,8 @@
         enableAuthentication: true, // default is true when env var is not 'false'
         FF_Chat_Analysis_Screen: true, // default is true when env var is not 'false'
         FF_Full_Page_Navigation: true, // default is true when env var is not 'false'
-<<<<<<< HEAD
         FF_Side_NavBar: true, // default is true when env var is not 'false'
-=======
         FF_Modals: true, // default is true when env var is not 'false'
->>>>>>> 8513ddac
       });
     });
 
@@ -75,23 +69,17 @@
       process.env.ENABLE_AUTHENTICATION = "false";
       delete process.env.FF_Chat_Analysis_Screen;
       delete process.env.FF_Full_Page_Navigation;
-<<<<<<< HEAD
       delete process.env.FF_SIDE_NAVBAR;
-
-=======
-      delete process.env.FF_Modals;
->>>>>>> 8513ddac
+      delete process.env.FF_Modals;
+
       const result = loadFeatureFlagsEdge();
 
       expect(result).toEqual({
         enableAuthentication: false,
         FF_Chat_Analysis_Screen: true,
         FF_Full_Page_Navigation: true,
-<<<<<<< HEAD
         FF_Side_NavBar: true,
-=======
         FF_Modals: true,
->>>>>>> 8513ddac
       });
     });
 
@@ -99,23 +87,17 @@
       process.env.ENABLE_AUTHENTICATION = "true";
       delete process.env.FF_Chat_Analysis_Screen;
       delete process.env.FF_Full_Page_Navigation;
-<<<<<<< HEAD
       delete process.env.FF_SIDE_NAVBAR;
-
-=======
-      delete process.env.FF_Modals;
->>>>>>> 8513ddac
+      delete process.env.FF_Modals;
+
       const result = loadFeatureFlagsEdge();
 
       expect(result).toEqual({
         enableAuthentication: true,
         FF_Chat_Analysis_Screen: true,
         FF_Full_Page_Navigation: true,
-<<<<<<< HEAD
         FF_Side_NavBar: true,
-=======
         FF_Modals: true,
->>>>>>> 8513ddac
       });
     });
 
@@ -123,23 +105,17 @@
       process.env.ENABLE_AUTHENTICATION = "yes";
       delete process.env.FF_Chat_Analysis_Screen;
       delete process.env.FF_Full_Page_Navigation;
-<<<<<<< HEAD
       delete process.env.FF_SIDE_NAVBAR;
-
-=======
-      delete process.env.FF_Modals;
->>>>>>> 8513ddac
+      delete process.env.FF_Modals;
+
       const result = loadFeatureFlagsEdge();
 
       expect(result).toEqual({
         enableAuthentication: true,
         FF_Chat_Analysis_Screen: true,
         FF_Full_Page_Navigation: true,
-<<<<<<< HEAD
         FF_Side_NavBar: true,
-=======
         FF_Modals: true,
->>>>>>> 8513ddac
       });
     });
 
@@ -159,11 +135,8 @@
         enableAuthentication: true, // DEFAULT_FLAGS value
         FF_Chat_Analysis_Screen: true, // DEFAULT_FLAGS value
         FF_Full_Page_Navigation: true, // DEFAULT_FLAGS value
-<<<<<<< HEAD
         FF_Side_NavBar: true, // DEFAULT_FLAGS value
-=======
         FF_Modals: true, // DEFAULT_FLAGS value
->>>>>>> 8513ddac
       });
       expect(mockConsoleWarn).toHaveBeenCalledWith(
         "Error loading feature flags in edge runtime, using defaults:",
@@ -265,12 +238,9 @@
       // Test the FF_Chat_Analysis_Screen flag to ensure it works correctly
       delete process.env.ENABLE_AUTHENTICATION;
       delete process.env.FF_Chat_Analysis_Screen;
-<<<<<<< HEAD
       delete process.env.FEATURE_FLAG_FF_CHAT_ANALYSIS_SCREEN;
-
-=======
-      delete process.env.FF_Modals; 
->>>>>>> 8513ddac
+      delete process.env.FF_Modals;
+
       let result = isFeatureEnabledEdge("FF_Chat_Analysis_Screen");
       expect(result).toBe(true);
 

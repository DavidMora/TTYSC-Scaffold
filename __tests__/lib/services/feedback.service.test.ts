--- conflicted
+++ resolved
@@ -6,14 +6,10 @@
   deleteFeedback,
 } from '../../../src/lib/services/feedback.service';
 import { httpClient } from '../../../src/lib/api';
-<<<<<<< HEAD
-import { FEEDBACKS, FEEDBACK } from '../../../src/lib/constants/api/routes';
-=======
 import {
   BFF_FEEDBACKS,
   BFF_FEEDBACK,
 } from '../../../src/lib/constants/api/bff-routes';
->>>>>>> 9f474aaf
 
 // Mock the httpClient
 jest.mock('../../../src/lib/api');
@@ -51,11 +47,7 @@
       mockHttpClient.get.mockRejectedValue(mockError);
 
       await expect(getFeedbacks()).rejects.toThrow('Network error');
-<<<<<<< HEAD
-      expect(mockHttpClient.get).toHaveBeenCalledWith(FEEDBACKS);
-=======
       expect(mockHttpClient.get).toHaveBeenCalledWith(BFF_FEEDBACKS);
->>>>>>> 9f474aaf
     });
   });
 
@@ -111,11 +103,7 @@
       mockHttpClient.post.mockRejectedValue(mockError);
 
       await expect(createFeedback(payload)).rejects.toThrow('Validation error');
-<<<<<<< HEAD
-      expect(mockHttpClient.post).toHaveBeenCalledWith(FEEDBACKS, payload);
-=======
       expect(mockHttpClient.post).toHaveBeenCalledWith(BFF_FEEDBACKS, payload);
->>>>>>> 9f474aaf
     });
   });
 
@@ -174,13 +162,9 @@
       mockHttpClient.delete.mockRejectedValue(mockError);
 
       await expect(deleteFeedback(feedbackId)).rejects.toThrow('Delete failed');
-<<<<<<< HEAD
-      expect(mockHttpClient.delete).toHaveBeenCalledWith(FEEDBACK(feedbackId));
-=======
       expect(mockHttpClient.delete).toHaveBeenCalledWith(
         BFF_FEEDBACK(feedbackId)
       );
->>>>>>> 9f474aaf
     });
 
     it('should encode special characters in delete id', async () => {

import { getSettings, updateSettings } from '@/lib/services/settings.service';
import { apiClient } from '@/lib/api';
<<<<<<< HEAD
import { SETTINGS } from '@/lib/constants/api/routes';
=======
import { BFF_SETTINGS } from '@/lib/constants/api/bff-routes';
>>>>>>> 9f474aaf

jest.mock('@/lib/api', () => ({
  apiClient: {
    get: jest.fn(),
    patch: jest.fn(),
  },
}));

describe('settings.service', () => {
  afterEach(() => {
    jest.clearAllMocks();
  });

  it('getSettings calls apiClient.get with correct route', async () => {
    const mockResponse = { data: { shareChats: false, hideIndexTable: false } };
    (apiClient.get as jest.Mock).mockResolvedValue(mockResponse);
    const result = await getSettings();
    expect(apiClient.get).toHaveBeenCalledWith(BFF_SETTINGS);
    expect(result).toBe(mockResponse);
  });

  it('updateSettings calls apiClient.patch with correct route and payload', async () => {
    const settingsPayload = { shareChats: true };
    const mockResponse = { data: { success: true } };
    (apiClient.patch as jest.Mock).mockResolvedValue(mockResponse);
    const result = await updateSettings(settingsPayload);
    expect(apiClient.patch).toHaveBeenCalledWith(BFF_SETTINGS, settingsPayload);
    expect(result).toBe(mockResponse);
  });

  it('getSettings handles API errors', async () => {
    const mockError = new Error('API Error');
    (apiClient.get as jest.Mock).mockRejectedValue(mockError);
    await expect(getSettings()).rejects.toThrow('API Error');
  });

  it('updateSettings handles API errors', async () => {
    const mockError = new Error('Update failed');
    (apiClient.patch as jest.Mock).mockRejectedValue(mockError);
    await expect(updateSettings({ shareChats: true })).rejects.toThrow(
      'Update failed'
    );
  });
});<|MERGE_RESOLUTION|>--- conflicted
+++ resolved
@@ -1,10 +1,6 @@
 import { getSettings, updateSettings } from '@/lib/services/settings.service';
 import { apiClient } from '@/lib/api';
-<<<<<<< HEAD
-import { SETTINGS } from '@/lib/constants/api/routes';
-=======
 import { BFF_SETTINGS } from '@/lib/constants/api/bff-routes';
->>>>>>> 9f474aaf
 
 jest.mock('@/lib/api', () => ({
   apiClient: {

import { apiClient } from '@/lib/api';
<<<<<<< HEAD
import { EXPORT_TABLE } from '@/lib/constants/api/routes';
=======
import { BFF_EXPORT_TABLE } from '@/lib/constants/api/bff-routes';
>>>>>>> 9f474aaf
import { getExportTable } from '@/lib/services/export.service';
import { ExportTableParams } from '@/lib/types/export';

jest.mock('@/lib/api', () => ({
  apiClient: { get: jest.fn() },
}));

const mockHttpClient = apiClient as jest.Mocked<typeof apiClient>;

describe('exportService', () => {
  const mockBlob = new Blob(['test data'], { type: 'text/csv' });
  const mockResponse = {
    data: mockBlob,
    status: 200,
    statusText: 'OK',
    ok: true,
    headers: {
      'content-type': 'text/csv',
    },
  };

  beforeEach(() => {
    jest.clearAllMocks();
  });

  describe('getExportTable', () => {
    const mockParams: ExportTableParams = {
      tableId: 123,
      format: 'csv',
      mimeType: 'text/csv',
    };

    it('should fetch export table successfully', async () => {
      mockHttpClient.get.mockResolvedValue(mockResponse);

      const result = await getExportTable(mockParams);

      expect(mockHttpClient.get).toHaveBeenCalledWith(
        BFF_EXPORT_TABLE(mockParams.tableId, mockParams.format),
        {
          headers: { Accept: mockParams.mimeType },
        }
      );
      expect(mockHttpClient.get).toHaveBeenCalledTimes(1);
      expect(result).toEqual(mockResponse);
    });

    it('should handle CSV format export', async () => {
      const csvParams: ExportTableParams = {
        tableId: 456,
        format: 'csv',
        mimeType: 'text/csv',
      };

      mockHttpClient.get.mockResolvedValue(mockResponse);

      const result = await getExportTable(csvParams);

      expect(mockHttpClient.get).toHaveBeenCalledWith(
        BFF_EXPORT_TABLE(csvParams.tableId, csvParams.format),
        {
          headers: { Accept: csvParams.mimeType },
        }
      );
      expect(result).toEqual(mockResponse);
    });

    it('should handle Excel format export', async () => {
      const excelBlob = new Blob(['excel data'], {
        type: 'application/vnd.openxmlformats-officedocument.spreadsheetml.sheet',
      });
      const excelResponse = {
        data: excelBlob,
        status: 200,
        statusText: 'OK',
        ok: true,
        headers: {
          'content-type':
            'application/vnd.openxmlformats-officedocument.spreadsheetml.sheet',
        },
      };

      const excelParams: ExportTableParams = {
        tableId: 789,
        format: 'excel',
        mimeType:
          'application/vnd.openxmlformats-officedocument.spreadsheetml.sheet',
      };

      mockHttpClient.get.mockResolvedValue(excelResponse);

      const result = await getExportTable(excelParams);

      expect(mockHttpClient.get).toHaveBeenCalledWith(
        BFF_EXPORT_TABLE(excelParams.tableId, excelParams.format),
        {
          headers: { Accept: excelParams.mimeType },
        }
      );
      expect(result).toEqual(excelResponse);
    });
  });
});<|MERGE_RESOLUTION|>--- conflicted
+++ resolved
@@ -1,9 +1,5 @@
 import { apiClient } from '@/lib/api';
-<<<<<<< HEAD
-import { EXPORT_TABLE } from '@/lib/constants/api/routes';
-=======
 import { BFF_EXPORT_TABLE } from '@/lib/constants/api/bff-routes';
->>>>>>> 9f474aaf
 import { getExportTable } from '@/lib/services/export.service';
 import { ExportTableParams } from '@/lib/types/export';
 

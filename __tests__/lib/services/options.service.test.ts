--- conflicted
+++ resolved
@@ -1,10 +1,6 @@
 import { getTableOptions } from '@/lib/services/options.service';
 import { httpClient } from '@/lib/api';
-<<<<<<< HEAD
-import { TABLES } from '@/lib/constants/api/routes';
-=======
 import { BFF_TABLES } from '@/lib/constants/api/bff-routes';
->>>>>>> 9f474aaf
 
 // Mock the httpClient
 jest.mock('@/lib/api', () => ({
@@ -14,13 +10,8 @@
 }));
 
 // Mock the constants
-<<<<<<< HEAD
-jest.mock('@/lib/constants/api/routes', () => ({
-  TABLES: '/api/tables',
-=======
 jest.mock('@/lib/constants/api/bff-routes', () => ({
   BFF_TABLES: '/api/options/tables',
->>>>>>> 9f474aaf
 }));
 
 const mockHttpClient = httpClient as jest.Mocked<typeof httpClient>;
@@ -46,13 +37,8 @@
 
       const result = getTableOptions();
 
-<<<<<<< HEAD
-      expect(mockHttpClient.get).toHaveBeenCalledWith(TABLES);
-      expect(mockHttpClient.get).toHaveBeenCalledWith('/api/tables');
-=======
       expect(mockHttpClient.get).toHaveBeenCalledWith(BFF_TABLES);
       expect(mockHttpClient.get).toHaveBeenCalledWith('/api/options/tables');
->>>>>>> 9f474aaf
       expect(result).toBeInstanceOf(Promise);
     });
 
@@ -81,11 +67,7 @@
       getTableOptions();
 
       expect(mockHttpClient.get).toHaveBeenCalledTimes(1);
-<<<<<<< HEAD
-      expect(mockHttpClient.get).toHaveBeenCalledWith('/api/tables');
-=======
       expect(mockHttpClient.get).toHaveBeenCalledWith('/api/options/tables');
->>>>>>> 9f474aaf
     });
   });
 });
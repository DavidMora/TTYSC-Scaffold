import { renderHook } from "@testing-library/react";
import {
  useChats,
  useChat,
  useCreateChat,
  useUpdateChat,
  useSendChatMessage,
<<<<<<< HEAD
=======
  useUpdateMessageFeedback,
  CHATS_KEY,
  CHAT_KEY,
>>>>>>> 2f0aabc1
} from "@/hooks/chats";
import { dataFetcher } from "@/lib/api";
import {
  getChats,
  getChat,
  createChat,
  updateChat,
  createChatMessage,
  updateMessageFeedback,
} from "@/lib/services/chats.service";
import { HttpClientResponse } from "@/lib/types/api/http-client";
import { Chat, BotResponse } from "@/lib/types/chats";

// Mock the dependencies
<<<<<<< HEAD
jest.mock("@/lib/api");
jest.mock("@/lib/services/chats.service");

const mockedDataFetcher = dataFetcher as jest.Mocked<typeof dataFetcher>;
const mockedGetChats = getChats as jest.MockedFunction<typeof getChats>;
const mockedGetChat = getChat as jest.MockedFunction<typeof getChat>;
const mockedCreateChat = createChat as jest.MockedFunction<typeof createChat>;
const mockedUpdateChat = updateChat as jest.MockedFunction<typeof updateChat>;
const mockedCreateChatMessage = createChatMessage as jest.MockedFunction<
  typeof createChatMessage
>;
=======
jest.mock("@/lib/api", () => ({
  dataFetcher: {
    fetchData: jest.fn(),
  },
}));

jest.mock("@/lib/services/chats.service", () => ({
  getChats: jest.fn(),
  getChat: jest.fn(),
  createChat: jest.fn(),
  updateChat: jest.fn(),
  createChatMessage: jest.fn(),
  updateMessageFeedback: jest.fn(),
}));

jest.mock("@/hooks/useMutation", () => ({
  useMutation: jest.fn(),
}));

const mockDataFetcher = dataFetcher as jest.Mocked<typeof dataFetcher>;
const mockGetChats = getChats as jest.MockedFunction<typeof getChats>;
const mockGetChat = getChat as jest.MockedFunction<typeof getChat>;
const mockCreateChat = createChat as jest.MockedFunction<typeof createChat>;
const mockUpdateChat = updateChat as jest.MockedFunction<typeof updateChat>;
const mockCreateChatMessage = createChatMessage as jest.MockedFunction<
  typeof createChatMessage
>;
const mockUpdateMessageFeedback = updateMessageFeedback as jest.MockedFunction<
  typeof updateMessageFeedback
>;
const mockUseMutation = useMutation as jest.MockedFunction<typeof useMutation>;
>>>>>>> 2f0aabc1

describe("Chat Hooks", () => {
  beforeEach(() => {
    jest.clearAllMocks();
  });

  describe("useChats", () => {
    it("should fetch chats with correct configuration", () => {
      const mockData = [{ id: "1", title: "Test Chat" }];
      const mockFetchData = jest.fn().mockReturnValue({ data: mockData });
      mockedDataFetcher.fetchData = mockFetchData;

      renderHook(() => useChats());

      expect(mockFetchData).toHaveBeenCalledWith(
        "chatHistory",
        expect.any(Function),
        { revalidateOnFocus: false }
      );

      const fetcherFn = mockFetchData.mock.calls[0][1];
      fetcherFn();
      expect(mockedGetChats).toHaveBeenCalled();
    });
  });

  describe("useChat", () => {
    it("should fetch specific chat with correct configuration", () => {
      const chatId = "123";
      const mockData = { id: "123", title: "Test Chat" };
      const mockFetchData = jest.fn().mockReturnValue({ data: mockData });
      mockedDataFetcher.fetchData = mockFetchData;

      renderHook(() => useChat(chatId));

      expect(mockFetchData).toHaveBeenCalledWith(
        `chat-${chatId}`,
        expect.any(Function),
        { revalidateOnFocus: false }
      );

      const fetcherFn = mockFetchData.mock.calls[0][1];
      fetcherFn();
      expect(mockedGetChat).toHaveBeenCalledWith(chatId);
    });
  });

  describe("useCreateChat", () => {
    it("should create chat with correct configuration", async () => {
      const mockChat = { id: "123", title: "New Chat" };
      const mockMutateData = jest
        .fn()
        .mockImplementation((mutationKey, mutationFn, options) => ({
          mutate: jest.fn(),
          mutateAsync: jest.fn(),
          mutationKey,
          mutationFn,
          options,
        }));
      mockedDataFetcher.mutateData = mockMutateData;
      mockedCreateChat.mockResolvedValue({
        data: mockChat,
        status: 200,
        statusText: "OK",
      } as HttpClientResponse<Chat>);

      const onSuccess = jest.fn();
      const onError = jest.fn();
      renderHook(() => useCreateChat({ onSuccess, onError }));

      expect(mockMutateData).toHaveBeenCalledWith(
        expect.any(Array),
        expect.any(Function),
        expect.objectContaining({ invalidateQueries: ["chatHistory"] })
      );

      const mutationFn = mockMutateData.mock.calls[0][1];
      const payload = { title: "New Chat" };
      const mutationResult = await mutationFn(payload);
      expect(mockedCreateChat).toHaveBeenCalledWith(payload);
      expect(mutationResult).toEqual({
        data: mockChat,
        status: 200,
        statusText: "OK",
<<<<<<< HEAD
      });
    });
=======
        headers: {},
        ok: true,
      };
      mockCreateChat.mockResolvedValue(mockResponse);

      const onSuccess = jest.fn();
      const onError = jest.fn();
>>>>>>> 2f0aabc1

    it("should work without callbacks", () => {
      const mockMutateData = jest.fn().mockReturnValue({
        mutate: jest.fn(),
        mutateAsync: jest.fn(),
      });
      mockedDataFetcher.mutateData = mockMutateData;

      renderHook(() => useCreateChat({}));
      expect(mockMutateData).toHaveBeenCalledWith(
        expect.any(Array),
        expect.any(Function),
        expect.objectContaining({ invalidateQueries: ["chatHistory"] })
      );
    });

    it("should call onSuccess callback when provided", () => {
      const mockChat = { id: "123", title: "New Chat" };
      const mockMutateData = jest.fn().mockReturnValue({
        mutate: jest.fn(),
        mutateAsync: jest.fn(),
      });
      mockedDataFetcher.mutateData = mockMutateData;

      const onSuccess = jest.fn();
      renderHook(() => useCreateChat({ onSuccess }));

      const config = mockMutateData.mock.calls[0][2];
      config.onSuccess(mockChat);
      expect(onSuccess).toHaveBeenCalledWith(mockChat);
    });

    it("should call onError callback when provided", () => {
      const mockError = new Error("Failed to create chat");
      const mockMutateData = jest.fn().mockReturnValue({
        mutate: jest.fn(),
        mutateAsync: jest.fn(),
      });
      mockedDataFetcher.mutateData = mockMutateData;

      const onError = jest.fn();
      renderHook(() => useCreateChat({ onError }));

      const config = mockMutateData.mock.calls[0][2];
      config.onError(mockError);
      expect(onError).toHaveBeenCalledWith(mockError);
    });
  });

  describe("useUpdateChat", () => {
    it("should update chat with correct configuration", async () => {
      const mockChat = { id: "123", title: "Updated Chat" };
      const mockMutateData = jest
        .fn()
        .mockImplementation((mutationKey, mutationFn, options) => ({
          mutate: jest.fn(),
          mutateAsync: jest.fn(),
          mutationKey,
          mutationFn,
          options,
        }));
      mockedDataFetcher.mutateData = mockMutateData;
      mockedUpdateChat.mockResolvedValue({
        data: mockChat,
        status: 200,
        statusText: "OK",
<<<<<<< HEAD
      } as HttpClientResponse<Chat>);
=======
        headers: {},
        ok: true,
      };
      mockUpdateChat.mockResolvedValue(mockResponse);
>>>>>>> 2f0aabc1

      const onSuccess = jest.fn();
      const onError = jest.fn();
      renderHook(() => useUpdateChat({ onSuccess, onError }));

      expect(mockMutateData).toHaveBeenCalledWith(
        expect.any(Array),
        expect.any(Function),
        expect.objectContaining({ invalidateQueries: ["chatHistory"] })
      );

      const mutationFn = mockMutateData.mock.calls[0][1];
      const payload = { id: "123", title: "Updated Chat" };
      const mutationResult = await mutationFn(payload);
      expect(mockedUpdateChat).toHaveBeenCalledWith(payload);
      expect(mutationResult).toEqual({
        data: mockChat,
        status: 200,
        statusText: "OK",
      });
    });

    it("should call onSuccess callback when provided", () => {
      const mockChat = { id: "123", title: "Updated Chat" };
      const mockMutateData = jest.fn().mockReturnValue({
        mutate: jest.fn(),
        mutateAsync: jest.fn(),
      });
      mockedDataFetcher.mutateData = mockMutateData;

      const onSuccess = jest.fn();
      renderHook(() => useUpdateChat({ onSuccess }));

      const config = mockMutateData.mock.calls[0][2];
      config.onSuccess(mockChat);
      expect(onSuccess).toHaveBeenCalledWith(mockChat);
    });

    it("should call onError callback when provided", () => {
      const mockError = new Error("Failed to update chat");
      const mockMutateData = jest.fn().mockReturnValue({
        mutate: jest.fn(),
        mutateAsync: jest.fn(),
      });
      mockedDataFetcher.mutateData = mockMutateData;

      const onError = jest.fn();
      renderHook(() => useUpdateChat({ onError }));

      const config = mockMutateData.mock.calls[0][2];
      config.onError(mockError);
      expect(onError).toHaveBeenCalledWith(mockError);
    });
  });

  describe("useSendChatMessage", () => {
    it("should send chat message with correct configuration", async () => {
      const mockResponse = {
        id: "resp123",
        object: "chat.completion",
        model: "gpt-4",
        created: "2023-01-01",
        choices: [
          {
            message: {
              content: "Bot response",
              role: "assistant" as const,
            },
            finish_reason: "stop",
            index: 0,
          },
        ],
        usage: {
          prompt_tokens: 10,
          completion_tokens: 5,
          total_tokens: 15,
        },
      };
      const mockMutateData = jest
        .fn()
        .mockImplementation((mutationKey, mutationFn, options) => ({
          mutate: jest.fn(),
          mutateAsync: jest.fn(),
          mutationKey,
          mutationFn,
          options,
        }));
      mockedDataFetcher.mutateData = mockMutateData;
      mockedCreateChatMessage.mockResolvedValue({
        data: mockResponse,
        status: 200,
        statusText: "OK",
        headers: {},
        ok: true,
<<<<<<< HEAD
      } as HttpClientResponse<BotResponse>);
=======
      };
      mockCreateChatMessage.mockResolvedValue(mockResponse);
>>>>>>> 2f0aabc1

      const onSuccess = jest.fn();
      const onError = jest.fn();
      renderHook(() => useSendChatMessage({ onSuccess, onError }));

      expect(mockMutateData).toHaveBeenCalledWith(
        expect.any(Array),
        expect.any(Function),
        expect.objectContaining({ invalidateQueries: [] })
      );

      const mutationFn = mockMutateData.mock.calls[0][1];
      const payload = { chatId: "123", message: "Hello" };
      const mutationResult = await mutationFn(payload);
      expect(mockedCreateChatMessage).toHaveBeenCalledWith(payload);
      expect(mutationResult).toEqual({
        data: mockResponse,
        status: 200,
        statusText: "OK",
        headers: {},
        ok: true,
      });
    });

    it("should call onSuccess callback when provided", () => {
      const mockResponse = {
        id: "resp123",
        object: "chat.completion",
        model: "gpt-4",
        created: "2023-01-01",
        choices: [
          {
            message: {
              content: "Bot response",
              role: "assistant" as const,
            },
            finish_reason: "stop",
            index: 0,
          },
        ],
        usage: {
          prompt_tokens: 10,
          completion_tokens: 5,
          total_tokens: 15,
        },
      };
      const mockMutateData = jest.fn().mockReturnValue({
        mutate: jest.fn(),
        mutateAsync: jest.fn(),
      });
      mockedDataFetcher.mutateData = mockMutateData;

      const onSuccess = jest.fn();
      renderHook(() => useSendChatMessage({ onSuccess }));

<<<<<<< HEAD
      const config = mockMutateData.mock.calls[0][2];
      config.onSuccess(mockResponse);
      expect(onSuccess).toHaveBeenCalledWith(mockResponse);
=======
  describe("useUpdateMessageFeedback", () => {
    it("should call onSuccess callback when feedback is updated successfully", async () => {
      const mockResponse = {
        data: undefined,
        status: 200,
        statusText: "OK",
        headers: {},
        ok: true,
      };
      mockUpdateMessageFeedback.mockResolvedValue(mockResponse);

      const onSuccess = jest.fn();
      const onError = jest.fn();

      const mockMutationResult = {
        mutate: jest.fn(),
        data: undefined,
        error: null,
        isLoading: false,
        reset: jest.fn(),
      };

      mockUseMutation.mockReturnValue(mockMutationResult);

      renderHook(() => useUpdateMessageFeedback({ onSuccess, onError }));

      const mutationFunction = mockUseMutation.mock.calls[0][0];
      const onSuccessCallback = mockUseMutation.mock.calls[0][1]?.onSuccess;

      const result = await mutationFunction({
        messageId: "test-message-id",
        feedbackVote: "up",
      });
      onSuccessCallback?.(result);

      expect(onSuccess).toHaveBeenCalled();
    });

    it("should call onError callback when feedback update fails", async () => {
      const mockError = new Error("Failed to update feedback");
      mockUpdateMessageFeedback.mockRejectedValue(mockError);

      const onSuccess = jest.fn();
      const onError = jest.fn();

      const mockMutationResult = {
        mutate: jest.fn(),
        data: undefined,
        error: null,
        isLoading: false,
        reset: jest.fn(),
      };

      mockUseMutation.mockReturnValue(mockMutationResult);

      renderHook(() => useUpdateMessageFeedback({ onSuccess, onError }));

      const mutationFunction = mockUseMutation.mock.calls[0][0];
      const onErrorCallback = mockUseMutation.mock.calls[0][1]?.onError;

      try {
        await mutationFunction({
          messageId: "test-message-id",
          feedbackVote: "down",
        });
      } catch (error) {
        onErrorCallback?.(error as Error);
      }

      expect(onError).toHaveBeenCalledWith(mockError);
    });

    it("should call updateMessageFeedback service with correct parameters", async () => {
      const mockResponse = {
        data: undefined,
        status: 200,
        statusText: "OK",
        headers: {},
        ok: true,
      };
      mockUpdateMessageFeedback.mockResolvedValue(mockResponse);

      const onSuccess = jest.fn();
      const onError = jest.fn();

      const mockMutationResult = {
        mutate: jest.fn(),
        data: undefined,
        error: null,
        isLoading: false,
        reset: jest.fn(),
      };

      mockUseMutation.mockReturnValue(mockMutationResult);

      renderHook(() => useUpdateMessageFeedback({ onSuccess, onError }));

      const mutationFunction = mockUseMutation.mock.calls[0][0];

      await mutationFunction({
        messageId: "test-message-id",
        feedbackVote: "up",
      });

      expect(mockUpdateMessageFeedback).toHaveBeenCalledWith(
        "test-message-id",
        "up"
      );
    });
  });

  describe("Constants", () => {
    it("should have correct CHATS_KEY constant", () => {
      expect(CHATS_KEY).toBe("chatHistory");
>>>>>>> 2f0aabc1
    });

    it("should call onError callback when provided", () => {
      const mockError = new Error("Failed to send message");
      const mockMutateData = jest.fn().mockReturnValue({
        mutate: jest.fn(),
        mutateAsync: jest.fn(),
      });
      mockedDataFetcher.mutateData = mockMutateData;

      const onError = jest.fn();
      renderHook(() => useSendChatMessage({ onError }));

      const config = mockMutateData.mock.calls[0][2];
      config.onError(mockError);
      expect(onError).toHaveBeenCalledWith(mockError);
    });
  });
});<|MERGE_RESOLUTION|>--- conflicted
+++ resolved
@@ -5,12 +5,9 @@
   useCreateChat,
   useUpdateChat,
   useSendChatMessage,
-<<<<<<< HEAD
-=======
   useUpdateMessageFeedback,
   CHATS_KEY,
   CHAT_KEY,
->>>>>>> 2f0aabc1
 } from "@/hooks/chats";
 import { dataFetcher } from "@/lib/api";
 import {
@@ -25,7 +22,6 @@
 import { Chat, BotResponse } from "@/lib/types/chats";
 
 // Mock the dependencies
-<<<<<<< HEAD
 jest.mock("@/lib/api");
 jest.mock("@/lib/services/chats.service");
 
@@ -37,12 +33,7 @@
 const mockedCreateChatMessage = createChatMessage as jest.MockedFunction<
   typeof createChatMessage
 >;
-=======
-jest.mock("@/lib/api", () => ({
-  dataFetcher: {
-    fetchData: jest.fn(),
-  },
-}));
+const mockedUpdateMessageFeedback = updateMessageFeedback;
 
 jest.mock("@/lib/services/chats.service", () => ({
   getChats: jest.fn(),
@@ -52,24 +43,6 @@
   createChatMessage: jest.fn(),
   updateMessageFeedback: jest.fn(),
 }));
-
-jest.mock("@/hooks/useMutation", () => ({
-  useMutation: jest.fn(),
-}));
-
-const mockDataFetcher = dataFetcher as jest.Mocked<typeof dataFetcher>;
-const mockGetChats = getChats as jest.MockedFunction<typeof getChats>;
-const mockGetChat = getChat as jest.MockedFunction<typeof getChat>;
-const mockCreateChat = createChat as jest.MockedFunction<typeof createChat>;
-const mockUpdateChat = updateChat as jest.MockedFunction<typeof updateChat>;
-const mockCreateChatMessage = createChatMessage as jest.MockedFunction<
-  typeof createChatMessage
->;
-const mockUpdateMessageFeedback = updateMessageFeedback as jest.MockedFunction<
-  typeof updateMessageFeedback
->;
-const mockUseMutation = useMutation as jest.MockedFunction<typeof useMutation>;
->>>>>>> 2f0aabc1
 
 describe("Chat Hooks", () => {
   beforeEach(() => {
@@ -134,6 +107,8 @@
         data: mockChat,
         status: 200,
         statusText: "OK",
+        headers: {},
+        ok: true,
       } as HttpClientResponse<Chat>);
 
       const onSuccess = jest.fn();
@@ -154,18 +129,8 @@
         data: mockChat,
         status: 200,
         statusText: "OK",
-<<<<<<< HEAD
-      });
-    });
-=======
-        headers: {},
-        ok: true,
-      };
-      mockCreateChat.mockResolvedValue(mockResponse);
-
-      const onSuccess = jest.fn();
-      const onError = jest.fn();
->>>>>>> 2f0aabc1
+      });
+    });
 
     it("should work without callbacks", () => {
       const mockMutateData = jest.fn().mockReturnValue({
@@ -232,14 +197,9 @@
         data: mockChat,
         status: 200,
         statusText: "OK",
-<<<<<<< HEAD
+        headers: {},
+        ok: true,
       } as HttpClientResponse<Chat>);
-=======
-        headers: {},
-        ok: true,
-      };
-      mockUpdateChat.mockResolvedValue(mockResponse);
->>>>>>> 2f0aabc1
 
       const onSuccess = jest.fn();
       const onError = jest.fn();
@@ -334,12 +294,7 @@
         statusText: "OK",
         headers: {},
         ok: true,
-<<<<<<< HEAD
       } as HttpClientResponse<BotResponse>);
-=======
-      };
-      mockCreateChatMessage.mockResolvedValue(mockResponse);
->>>>>>> 2f0aabc1
 
       const onSuccess = jest.fn();
       const onError = jest.fn();
@@ -395,11 +350,27 @@
       const onSuccess = jest.fn();
       renderHook(() => useSendChatMessage({ onSuccess }));
 
-<<<<<<< HEAD
       const config = mockMutateData.mock.calls[0][2];
       config.onSuccess(mockResponse);
       expect(onSuccess).toHaveBeenCalledWith(mockResponse);
-=======
+    });
+
+    it("should call onError callback when provided", () => {
+      const mockError = new Error("Failed to send message");
+      const mockMutateData = jest.fn().mockReturnValue({
+        mutate: jest.fn(),
+        mutateAsync: jest.fn(),
+      });
+      mockedDataFetcher.mutateData = mockMutateData;
+
+      const onError = jest.fn();
+      renderHook(() => useSendChatMessage({ onError }));
+
+      const config = mockMutateData.mock.calls[0][2];
+      config.onError(mockError);
+      expect(onError).toHaveBeenCalledWith(mockError);
+    });
+  });
   describe("useUpdateMessageFeedback", () => {
     it("should call onSuccess callback when feedback is updated successfully", async () => {
       const mockResponse = {
@@ -409,66 +380,38 @@
         headers: {},
         ok: true,
       };
-      mockUpdateMessageFeedback.mockResolvedValue(mockResponse);
-
-      const onSuccess = jest.fn();
-      const onError = jest.fn();
-
-      const mockMutationResult = {
-        mutate: jest.fn(),
-        data: undefined,
-        error: null,
-        isLoading: false,
-        reset: jest.fn(),
-      };
-
-      mockUseMutation.mockReturnValue(mockMutationResult);
-
-      renderHook(() => useUpdateMessageFeedback({ onSuccess, onError }));
-
-      const mutationFunction = mockUseMutation.mock.calls[0][0];
-      const onSuccessCallback = mockUseMutation.mock.calls[0][1]?.onSuccess;
-
-      const result = await mutationFunction({
-        messageId: "test-message-id",
-        feedbackVote: "up",
-      });
-      onSuccessCallback?.(result);
-
+      (mockedUpdateMessageFeedback as jest.Mock).mockResolvedValue(
+        mockResponse
+      );
+
+      const onSuccess = jest.fn();
+      const onError = jest.fn();
+
+      // Simula el hook y llama directamente a la función de feedback
+      const { result } = renderHook(() =>
+        useUpdateMessageFeedback({ onSuccess, onError })
+      );
+      const payload = { messageId: "test-message-id", feedbackVote: "up" };
+      await result.current.mutateAsync(payload);
+      expect(mockedUpdateMessageFeedback).toHaveBeenCalledWith(
+        "test-message-id",
+        "up"
+      );
       expect(onSuccess).toHaveBeenCalled();
     });
 
     it("should call onError callback when feedback update fails", async () => {
       const mockError = new Error("Failed to update feedback");
-      mockUpdateMessageFeedback.mockRejectedValue(mockError);
-
-      const onSuccess = jest.fn();
-      const onError = jest.fn();
-
-      const mockMutationResult = {
-        mutate: jest.fn(),
-        data: undefined,
-        error: null,
-        isLoading: false,
-        reset: jest.fn(),
-      };
-
-      mockUseMutation.mockReturnValue(mockMutationResult);
-
-      renderHook(() => useUpdateMessageFeedback({ onSuccess, onError }));
-
-      const mutationFunction = mockUseMutation.mock.calls[0][0];
-      const onErrorCallback = mockUseMutation.mock.calls[0][1]?.onError;
-
-      try {
-        await mutationFunction({
-          messageId: "test-message-id",
-          feedbackVote: "down",
-        });
-      } catch (error) {
-        onErrorCallback?.(error as Error);
-      }
-
+      (mockedUpdateMessageFeedback as jest.Mock).mockRejectedValue(mockError);
+
+      const onSuccess = jest.fn();
+      const onError = jest.fn();
+
+      const { result } = renderHook(() =>
+        useUpdateMessageFeedback({ onSuccess, onError })
+      );
+      const payload = { messageId: "test-message-id", feedbackVote: "down" };
+      await expect(result.current.mutateAsync(payload)).rejects.toThrow();
       expect(onError).toHaveBeenCalledWith(mockError);
     });
 
@@ -480,31 +423,19 @@
         headers: {},
         ok: true,
       };
-      mockUpdateMessageFeedback.mockResolvedValue(mockResponse);
-
-      const onSuccess = jest.fn();
-      const onError = jest.fn();
-
-      const mockMutationResult = {
-        mutate: jest.fn(),
-        data: undefined,
-        error: null,
-        isLoading: false,
-        reset: jest.fn(),
-      };
-
-      mockUseMutation.mockReturnValue(mockMutationResult);
-
-      renderHook(() => useUpdateMessageFeedback({ onSuccess, onError }));
-
-      const mutationFunction = mockUseMutation.mock.calls[0][0];
-
-      await mutationFunction({
-        messageId: "test-message-id",
-        feedbackVote: "up",
-      });
-
-      expect(mockUpdateMessageFeedback).toHaveBeenCalledWith(
+      (mockedUpdateMessageFeedback as jest.Mock).mockResolvedValue(
+        mockResponse
+      );
+
+      const onSuccess = jest.fn();
+      const onError = jest.fn();
+
+      const { result } = renderHook(() =>
+        useUpdateMessageFeedback({ onSuccess, onError })
+      );
+      const payload = { messageId: "test-message-id", feedbackVote: "up" };
+      await result.current.mutateAsync(payload);
+      expect(mockedUpdateMessageFeedback).toHaveBeenCalledWith(
         "test-message-id",
         "up"
       );
@@ -514,23 +445,20 @@
   describe("Constants", () => {
     it("should have correct CHATS_KEY constant", () => {
       expect(CHATS_KEY).toBe("chatHistory");
->>>>>>> 2f0aabc1
-    });
-
-    it("should call onError callback when provided", () => {
-      const mockError = new Error("Failed to send message");
-      const mockMutateData = jest.fn().mockReturnValue({
-        mutate: jest.fn(),
-        mutateAsync: jest.fn(),
-      });
-      mockedDataFetcher.mutateData = mockMutateData;
-
-      const onError = jest.fn();
-      renderHook(() => useSendChatMessage({ onError }));
-
-      const config = mockMutateData.mock.calls[0][2];
-      config.onError(mockError);
-      expect(onError).toHaveBeenCalledWith(mockError);
+    });
+
+    it("should generate correct CHAT_KEY for given ID", () => {
+      const testId = "test-id";
+      expect(CHAT_KEY(testId)).toBe(`chat-${testId}`);
+    });
+
+    it("should generate unique CHAT_KEY for different IDs", () => {
+      const id1 = "id1";
+      const id2 = "id2";
+
+      expect(CHAT_KEY(id1)).toBe("chat-id1");
+      expect(CHAT_KEY(id2)).toBe("chat-id2");
+      expect(CHAT_KEY(id1)).not.toBe(CHAT_KEY(id2));
     });
   });
 });
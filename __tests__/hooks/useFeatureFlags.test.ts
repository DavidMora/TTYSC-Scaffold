import { renderHook, waitFor } from '@testing-library/react';
import {
  useFeatureFlags,
  useFeatureFlag,
  useAuthenticationEnabled,
} from '@/hooks/useFeatureFlags';
<<<<<<< HEAD
=======
import { FALLBACK_FLAGS } from '@/test-utils/featureFlags';
>>>>>>> 9f474aaf

// Mock fetch
global.fetch = jest.fn();
const mockFetch = fetch as jest.MockedFunction<typeof fetch>;

describe('useFeatureFlags hooks', () => {
  beforeEach(() => {
    jest.clearAllMocks();
  });

  describe('useFeatureFlags', () => {
    it('should load feature flags successfully', async () => {
      const mockFlags = {
        enableAuthentication: true,
        enableBetaFeatures: false,
        enableChatHistory: true,
        enableAdvancedAnalytics: false,
        enableRealTimeUpdates: false,
        enableDebugMode: false,
        enableExperimentalUI: false,
      };

      mockFetch.mockResolvedValue({
        ok: true,
        json: () => Promise.resolve(mockFlags),
      } as Response);

      const { result } = renderHook(() => useFeatureFlags());

      expect(result.current.loading).toBe(true);
      expect(result.current.flags).toBeNull();

      await waitFor(() => {
        expect(result.current.loading).toBe(false);
      });

      expect(result.current.flags).toEqual(mockFlags);
      expect(result.current.error).toBeNull();
    });

    it('should handle fetch errors with fallback', async () => {
      mockFetch.mockRejectedValue(new Error('Network error'));

      const { result } = renderHook(() => useFeatureFlags());

      await waitFor(() => {
        expect(result.current.loading).toBe(false);
      });

      expect(result.current.error).toBe('Network error');
      expect(result.current.flags).toEqual(FALLBACK_FLAGS);
    });

    it('should handle non-ok response', async () => {
      mockFetch.mockResolvedValue({
        ok: false,
        status: 500,
      } as Response);

      const { result } = renderHook(() => useFeatureFlags());

      await waitFor(() => {
        expect(result.current.loading).toBe(false);
      });

      expect(result.current.error).toBe('Failed to fetch feature flags');
      expect(result.current.flags).toBeDefined();
    });

    it('should handle non-Error objects in catch block', async () => {
      // Test the "Unknown error" branch in line 30
      mockFetch.mockRejectedValue('String error instead of Error object');

      const { result } = renderHook(() => useFeatureFlags());

      await waitFor(() => {
        expect(result.current.loading).toBe(false);
      });

      expect(result.current.error).toBe('Unknown error');
      expect(result.current.flags).toEqual(FALLBACK_FLAGS);
    });

    it('should handle cancellation during json parsing', async () => {
      // Simple mock without complex nesting
      const slowJsonMock = jest
        .fn()
        .mockResolvedValue({ enableAuthentication: false });

      mockFetch.mockResolvedValue({
        ok: true,
        json: slowJsonMock,
<<<<<<< HEAD
      } as any);
=======
      } as unknown as Response);
>>>>>>> 9f474aaf

      const { unmount } = renderHook(() => useFeatureFlags());

      // Unmount immediately to test cancellation
      unmount();

      // Wait for any pending operations
      await new Promise((resolve) => setTimeout(resolve, 10));

      expect(mockFetch).toHaveBeenCalled();
    });

    it('should handle cancellation in catch block', async () => {
      // Simple error mock
      mockFetch.mockRejectedValue(new Error('Test error'));

      const { unmount } = renderHook(() => useFeatureFlags());

      // Unmount immediately
      unmount();

      // Wait briefly
      await new Promise((resolve) => setTimeout(resolve, 10));
    });

    it('should handle cancellation in finally block', async () => {
      // Simple success mock
      mockFetch.mockResolvedValue({
        ok: true,
        json: () => Promise.resolve({ enableAuthentication: true }),
<<<<<<< HEAD
      } as any);
=======
      } as Response);
>>>>>>> 9f474aaf

      const { unmount } = renderHook(() => useFeatureFlags());

      // Unmount immediately to trigger cancellation in finally
      unmount();

      // Wait for async operations
      await new Promise((resolve) => setTimeout(resolve, 10));
    });
  });

  describe('useFeatureFlag', () => {
    it('should return correct flag value', async () => {
      const mockFlags = {
        enableAuthentication: true,
      };

      mockFetch.mockResolvedValue({
        ok: true,
        json: () => Promise.resolve(mockFlags),
      } as Response);

      const { result } = renderHook(() =>
        useFeatureFlag('enableAuthentication')
      );

      await waitFor(() => {
        expect(result.current).toEqual({
          flag: true,
          loading: false,
          error: null,
        });
      });
    });

    it('should return false for undefined flags', async () => {
      mockFetch.mockResolvedValue({
        ok: true,
        json: () => Promise.resolve({}),
      } as Response);

      const { result } = renderHook(() =>
        useFeatureFlag('enableAuthentication')
      );

      await waitFor(() => {
        expect(result.current).toEqual({
          flag: false,
          loading: false,
          error: null,
        });
      });
    });
  });

  describe('useAuthenticationEnabled', () => {
    it('should return authentication flag value', async () => {
      const mockFlags = {
        enableAuthentication: false,
      };

      mockFetch.mockResolvedValue({
        ok: true,
        json: () => Promise.resolve(mockFlags),
      } as Response);

      const { result } = renderHook(() => useAuthenticationEnabled());

      await waitFor(() => {
        expect(result.current).toBe(false);
      });
    });
  });
});<|MERGE_RESOLUTION|>--- conflicted
+++ resolved
@@ -4,10 +4,7 @@
   useFeatureFlag,
   useAuthenticationEnabled,
 } from '@/hooks/useFeatureFlags';
-<<<<<<< HEAD
-=======
 import { FALLBACK_FLAGS } from '@/test-utils/featureFlags';
->>>>>>> 9f474aaf
 
 // Mock fetch
 global.fetch = jest.fn();
@@ -100,11 +97,7 @@
       mockFetch.mockResolvedValue({
         ok: true,
         json: slowJsonMock,
-<<<<<<< HEAD
-      } as any);
-=======
       } as unknown as Response);
->>>>>>> 9f474aaf
 
       const { unmount } = renderHook(() => useFeatureFlags());
 
@@ -135,11 +128,7 @@
       mockFetch.mockResolvedValue({
         ok: true,
         json: () => Promise.resolve({ enableAuthentication: true }),
-<<<<<<< HEAD
-      } as any);
-=======
-      } as Response);
->>>>>>> 9f474aaf
+      } as Response);
 
       const { unmount } = renderHook(() => useFeatureFlags());
 
